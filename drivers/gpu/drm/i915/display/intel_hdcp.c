--- conflicted
+++ resolved
@@ -1821,26 +1821,6 @@
 	}
 }
 
-<<<<<<< HEAD
-void intel_hdcp_transcoder_config(struct intel_connector *connector,
-				  enum transcoder cpu_transcoder)
-{
-	struct drm_i915_private *dev_priv = to_i915(connector->base.dev);
-	struct intel_hdcp *hdcp = &connector->hdcp;
-
-	if (!hdcp->shim)
-		return;
-
-	if (INTEL_GEN(dev_priv) >= 12) {
-		mutex_lock(&hdcp->mutex);
-		hdcp->cpu_transcoder = cpu_transcoder;
-		hdcp->port_data.fw_tc = intel_get_mei_fw_tc(cpu_transcoder);
-		mutex_unlock(&hdcp->mutex);
-	}
-}
-
-=======
->>>>>>> a7196caf
 static inline int initialize_hdcp_port_data(struct intel_connector *connector,
 					    const struct intel_hdcp_shim *shim)
 {
