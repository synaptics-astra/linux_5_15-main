--- conflicted
+++ resolved
@@ -88,12 +88,7 @@
 
 static bool
 check_pending_encoder_assignment(struct drm_atomic_state *state,
-<<<<<<< HEAD
-				 struct drm_encoder *new_encoder,
-				 struct drm_connector *new_connector)
-=======
 				 struct drm_encoder *new_encoder)
->>>>>>> 1df59b84
 {
 	struct drm_connector *connector;
 	struct drm_connector_state *conn_state;
@@ -261,11 +256,7 @@
 		return 0;
 	}
 
-<<<<<<< HEAD
-	if (!check_pending_encoder_assignment(state, new_encoder, connector)) {
-=======
 	if (!check_pending_encoder_assignment(state, new_encoder)) {
->>>>>>> 1df59b84
 		DRM_DEBUG_ATOMIC("Encoder for [CONNECTOR:%d:%s] already assigned\n",
 				 connector->base.id,
 				 connector->name);
