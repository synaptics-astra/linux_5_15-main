--- conflicted
+++ resolved
@@ -64,7 +64,6 @@
 }
 
 static bool is_pipe_enabled(struct device_queue_manager *dqm, int mec, int pipe)
-<<<<<<< HEAD
 {
 	int i;
 	int pipe_offset = mec * dqm->dev->shared_resources.num_pipe_per_mec
@@ -80,43 +79,17 @@
 
 unsigned int get_queues_num(struct device_queue_manager *dqm)
 {
-	BUG_ON(!dqm || !dqm->dev);
-=======
-{
-	int i;
-	int pipe_offset = mec * dqm->dev->shared_resources.num_pipe_per_mec
-		+ pipe * dqm->dev->shared_resources.num_queue_per_pipe;
-
-	/* queue is available for KFD usage if bit is 1 */
-	for (i = 0; i <  dqm->dev->shared_resources.num_queue_per_pipe; ++i)
-		if (test_bit(pipe_offset + i,
-			      dqm->dev->shared_resources.queue_bitmap))
-			return true;
-	return false;
-}
-
-unsigned int get_queues_num(struct device_queue_manager *dqm)
-{
->>>>>>> bb176f67
 	return bitmap_weight(dqm->dev->shared_resources.queue_bitmap,
 				KGD_MAX_QUEUES);
 }
 
 unsigned int get_queues_per_pipe(struct device_queue_manager *dqm)
 {
-<<<<<<< HEAD
-	BUG_ON(!dqm || !dqm->dev);
-=======
->>>>>>> bb176f67
 	return dqm->dev->shared_resources.num_queue_per_pipe;
 }
 
 unsigned int get_pipes_per_mec(struct device_queue_manager *dqm)
 {
-<<<<<<< HEAD
-	BUG_ON(!dqm || !dqm->dev);
-=======
->>>>>>> bb176f67
 	return dqm->dev->shared_resources.num_pipe_per_mec;
 }
 
@@ -237,12 +210,8 @@
 
 	set = false;
 
-<<<<<<< HEAD
-	for (pipe = dqm->next_pipe_to_allocate, i = 0; i < get_pipes_per_mec(dqm);
-=======
 	for (pipe = dqm->next_pipe_to_allocate, i = 0;
 			i < get_pipes_per_mec(dqm);
->>>>>>> bb176f67
 			pipe = ((pipe + 1) % get_pipes_per_mec(dqm)), ++i) {
 
 		if (!is_pipe_enabled(dqm, 0, pipe))
@@ -508,61 +477,26 @@
 {
 	unsigned int i;
 
-<<<<<<< HEAD
-	BUG_ON(dqm == NULL);
-
 	for (i = 0 ; i < get_pipes_per_mec(dqm) ; i++)
 		if (is_pipe_enabled(dqm, 0, i))
 			dqm->dev->kfd2kgd->init_interrupts(dqm->dev->kgd, i);
 }
 
-static int init_scheduler(struct device_queue_manager *dqm)
-{
-	int retval = 0;
-
-	BUG_ON(!dqm);
-
-	pr_debug("kfd: In %s\n", __func__);
-
-	return retval;
-=======
-	for (i = 0 ; i < get_pipes_per_mec(dqm) ; i++)
-		if (is_pipe_enabled(dqm, 0, i))
-			dqm->dev->kfd2kgd->init_interrupts(dqm->dev->kgd, i);
->>>>>>> bb176f67
-}
-
 static int initialize_nocpsch(struct device_queue_manager *dqm)
 {
 	int pipe, queue;
 
 	pr_debug("num of pipes: %d\n", get_pipes_per_mec(dqm));
 
-<<<<<<< HEAD
-	pr_debug("kfd: In func %s num of pipes: %d\n",
-			__func__, get_pipes_per_mec(dqm));
-=======
 	dqm->allocated_queues = kcalloc(get_pipes_per_mec(dqm),
 					sizeof(unsigned int), GFP_KERNEL);
 	if (!dqm->allocated_queues)
 		return -ENOMEM;
->>>>>>> bb176f67
 
 	mutex_init(&dqm->lock);
 	INIT_LIST_HEAD(&dqm->queues);
 	dqm->queue_count = dqm->next_pipe_to_allocate = 0;
 	dqm->sdma_queue_count = 0;
-<<<<<<< HEAD
-	dqm->allocated_queues = kcalloc(get_pipes_per_mec(dqm),
-					sizeof(unsigned int), GFP_KERNEL);
-	if (!dqm->allocated_queues) {
-		mutex_destroy(&dqm->lock);
-		return -ENOMEM;
-	}
-
-	for (i = 0; i < get_pipes_per_mec(dqm); i++)
-		dqm->allocated_queues[i] = (1 << get_queues_per_pipe(dqm)) - 1;
-=======
 
 	for (pipe = 0; pipe < get_pipes_per_mec(dqm); pipe++) {
 		int pipe_offset = pipe * get_queues_per_pipe(dqm);
@@ -572,7 +506,6 @@
 				     dqm->dev->shared_resources.queue_bitmap))
 				dqm->allocated_queues[pipe] |= 1 << queue;
 	}
->>>>>>> bb176f67
 
 	dqm->vmid_bitmap = (1 << VMID_PER_DEVICE) - 1;
 	dqm->sdma_bitmap = (1 << CIK_SDMA_QUEUES) - 1;
@@ -680,13 +613,6 @@
 	int i, mec;
 	struct scheduling_resources res;
 
-<<<<<<< HEAD
-	BUG_ON(!dqm);
-
-	pr_debug("kfd: In func %s\n", __func__);
-
-=======
->>>>>>> bb176f67
 	res.vmid_mask = (1 << VMID_PER_DEVICE) - 1;
 	res.vmid_mask <<= KFD_VMID_START_OFFSET;
 
@@ -704,14 +630,9 @@
 
 		/* This situation may be hit in the future if a new HW
 		 * generation exposes more than 64 queues. If so, the
-<<<<<<< HEAD
-		 * definition of res.queue_mask needs updating */
-		if (WARN_ON(i > (sizeof(res.queue_mask)*8))) {
-=======
 		 * definition of res.queue_mask needs updating
 		 */
 		if (WARN_ON(i >= (sizeof(res.queue_mask)*8))) {
->>>>>>> bb176f67
 			pr_err("Invalid queue enabled by amdgpu: %d\n", i);
 			break;
 		}
@@ -733,14 +654,7 @@
 {
 	int retval;
 
-<<<<<<< HEAD
-	BUG_ON(!dqm);
-
-	pr_debug("kfd: In func %s num of pipes: %d\n",
-			__func__, get_pipes_per_mec(dqm));
-=======
 	pr_debug("num of pipes: %d\n", get_pipes_per_mec(dqm));
->>>>>>> bb176f67
 
 	mutex_init(&dqm->lock);
 	INIT_LIST_HEAD(&dqm->queues);
