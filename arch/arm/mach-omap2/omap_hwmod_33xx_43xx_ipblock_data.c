/*
 *
 * Copyright (C) 2013 Texas Instruments Incorporated
 *
 * Hwmod common for AM335x and AM43x
 *
 * This program is free software; you can redistribute it and/or
 * modify it under the terms of the GNU General Public License as
 * published by the Free Software Foundation version 2.
 *
 * This program is distributed "as is" WITHOUT ANY WARRANTY of any
 * kind, whether express or implied; without even the implied warranty
 * of MERCHANTABILITY or FITNESS FOR A PARTICULAR PURPOSE. See the
 * GNU General Public License for more details.
 */

#include <linux/types.h>

#include "omap_hwmod.h"
#include "cm33xx.h"
#include "prm33xx.h"
#include "omap_hwmod_33xx_43xx_common_data.h"
#include "prcm43xx.h"
#include "common.h"

#define CLKCTRL(oh, clkctrl) ((oh).prcm.omap4.clkctrl_offs = (clkctrl))
#define RSTCTRL(oh, rstctrl) ((oh).prcm.omap4.rstctrl_offs = (rstctrl))
#define RSTST(oh, rstst) ((oh).prcm.omap4.rstst_offs = (rstst))
#define PRCM_FLAGS(oh, flag) ((oh).prcm.omap4.flags = (flag))

/*
 * 'l3' class
 * instance(s): l3_main, l3_s, l3_instr
 */
static struct omap_hwmod_class am33xx_l3_hwmod_class = {
	.name		= "l3",
};

struct omap_hwmod am33xx_l3_main_hwmod = {
	.name		= "l3_main",
	.class		= &am33xx_l3_hwmod_class,
	.clkdm_name	= "l3_clkdm",
	.flags		= HWMOD_INIT_NO_IDLE,
	.main_clk	= "l3_gclk",
	.prcm		= {
		.omap4	= {
			.modulemode	= MODULEMODE_SWCTRL,
		},
	},
};

/* l3_s */
struct omap_hwmod am33xx_l3_s_hwmod = {
	.name		= "l3_s",
	.class		= &am33xx_l3_hwmod_class,
	.clkdm_name	= "l3s_clkdm",
};

/* l3_instr */
struct omap_hwmod am33xx_l3_instr_hwmod = {
	.name		= "l3_instr",
	.class		= &am33xx_l3_hwmod_class,
	.clkdm_name	= "l3_clkdm",
	.flags		= HWMOD_INIT_NO_IDLE,
	.main_clk	= "l3_gclk",
	.prcm		= {
		.omap4	= {
			.modulemode	= MODULEMODE_SWCTRL,
		},
	},
};

/*
 * 'l4' class
 * instance(s): l4_ls, l4_hs, l4_wkup, l4_fw
 */
struct omap_hwmod_class am33xx_l4_hwmod_class = {
	.name		= "l4",
};

/* l4_ls */
struct omap_hwmod am33xx_l4_ls_hwmod = {
	.name		= "l4_ls",
	.class		= &am33xx_l4_hwmod_class,
	.clkdm_name	= "l4ls_clkdm",
	.flags		= HWMOD_INIT_NO_IDLE,
	.main_clk	= "l4ls_gclk",
	.prcm		= {
		.omap4	= {
			.modulemode	= MODULEMODE_SWCTRL,
		},
	},
};

/* l4_wkup */
struct omap_hwmod am33xx_l4_wkup_hwmod = {
	.name		= "l4_wkup",
	.class		= &am33xx_l4_hwmod_class,
	.clkdm_name	= "l4_wkup_clkdm",
	.flags		= HWMOD_INIT_NO_IDLE,
	.prcm		= {
		.omap4	= {
			.modulemode	= MODULEMODE_SWCTRL,
		},
	},
};

/*
 * 'mpu' class
 */
static struct omap_hwmod_class am33xx_mpu_hwmod_class = {
	.name	= "mpu",
};

struct omap_hwmod am33xx_mpu_hwmod = {
	.name		= "mpu",
	.class		= &am33xx_mpu_hwmod_class,
	.clkdm_name	= "mpu_clkdm",
	.flags		= HWMOD_INIT_NO_IDLE,
	.main_clk	= "dpll_mpu_m2_ck",
	.prcm		= {
		.omap4	= {
			.modulemode	= MODULEMODE_SWCTRL,
		},
	},
};

/*
 * 'wakeup m3' class
 * Wakeup controller sub-system under wakeup domain
 */
struct omap_hwmod_class am33xx_wkup_m3_hwmod_class = {
	.name		= "wkup_m3",
};

/* gfx */
/* Pseudo hwmod for reset control purpose only */
static struct omap_hwmod_class am33xx_gfx_hwmod_class = {
	.name	= "gfx",
};

static struct omap_hwmod_rst_info am33xx_gfx_resets[] = {
	{ .name = "gfx", .rst_shift = 0, .st_shift = 0},
};

struct omap_hwmod am33xx_gfx_hwmod = {
	.name		= "gfx",
	.class		= &am33xx_gfx_hwmod_class,
	.clkdm_name	= "gfx_l3_clkdm",
	.main_clk	= "gfx_fck_div_ck",
	.prcm		= {
		.omap4	= {
			.modulemode	= MODULEMODE_SWCTRL,
		},
	},
	.rst_lines	= am33xx_gfx_resets,
	.rst_lines_cnt	= ARRAY_SIZE(am33xx_gfx_resets),
};

/*
 * 'prcm' class
 * power and reset manager (whole prcm infrastructure)
 */
static struct omap_hwmod_class am33xx_prcm_hwmod_class = {
	.name	= "prcm",
};

/* prcm */
struct omap_hwmod am33xx_prcm_hwmod = {
	.name		= "prcm",
	.class		= &am33xx_prcm_hwmod_class,
	.clkdm_name	= "l4_wkup_clkdm",
};

/*
 * 'emif' class
 * instance(s): emif
 */
static struct omap_hwmod_class_sysconfig am33xx_emif_sysc = {
	.rev_offs	= 0x0000,
};

struct omap_hwmod_class am33xx_emif_hwmod_class = {
	.name		= "emif",
	.sysc		= &am33xx_emif_sysc,
};



/* ocmcram */
static struct omap_hwmod_class am33xx_ocmcram_hwmod_class = {
	.name = "ocmcram",
};

struct omap_hwmod am33xx_ocmcram_hwmod = {
	.name		= "ocmcram",
	.class		= &am33xx_ocmcram_hwmod_class,
	.clkdm_name	= "l3_clkdm",
	.flags		= HWMOD_INIT_NO_IDLE,
	.main_clk	= "l3_gclk",
	.prcm		= {
		.omap4	= {
			.modulemode	= MODULEMODE_SWCTRL,
		},
	},
};

/* 'smartreflex' class */
static struct omap_hwmod_class am33xx_smartreflex_hwmod_class = {
	.name		= "smartreflex",
};

/* smartreflex0 */
struct omap_hwmod am33xx_smartreflex0_hwmod = {
	.name		= "smartreflex0",
	.class		= &am33xx_smartreflex_hwmod_class,
	.clkdm_name	= "l4_wkup_clkdm",
	.main_clk	= "smartreflex0_fck",
	.prcm		= {
		.omap4	= {
			.modulemode	= MODULEMODE_SWCTRL,
		},
	},
};

/* smartreflex1 */
struct omap_hwmod am33xx_smartreflex1_hwmod = {
	.name		= "smartreflex1",
	.class		= &am33xx_smartreflex_hwmod_class,
	.clkdm_name	= "l4_wkup_clkdm",
	.main_clk	= "smartreflex1_fck",
	.prcm		= {
		.omap4	= {
			.modulemode	= MODULEMODE_SWCTRL,
		},
	},
};

/*
 * 'control' module class
 */
struct omap_hwmod_class am33xx_control_hwmod_class = {
	.name		= "control",
};


/* gpmc */
static struct omap_hwmod_class_sysconfig gpmc_sysc = {
	.rev_offs	= 0x0,
	.sysc_offs	= 0x10,
	.syss_offs	= 0x14,
	.sysc_flags	= (SYSC_HAS_AUTOIDLE | SYSC_HAS_SIDLEMODE |
			SYSC_HAS_SOFTRESET | SYSS_HAS_RESET_STATUS),
	.idlemodes	= (SIDLE_FORCE | SIDLE_NO | SIDLE_SMART),
	.sysc_fields	= &omap_hwmod_sysc_type1,
};

static struct omap_hwmod_class am33xx_gpmc_hwmod_class = {
	.name		= "gpmc",
	.sysc		= &gpmc_sysc,
};

struct omap_hwmod am33xx_gpmc_hwmod = {
	.name		= "gpmc",
	.class		= &am33xx_gpmc_hwmod_class,
	.clkdm_name	= "l3s_clkdm",
	/* Skip reset for CONFIG_OMAP_GPMC_DEBUG for bootloader timings */
	.flags		= DEBUG_OMAP_GPMC_HWMOD_FLAGS,
	.main_clk	= "l3s_gclk",
	.prcm		= {
		.omap4	= {
			.modulemode	= MODULEMODE_SWCTRL,
		},
	},
};


/*
 * 'rtc' class
 * rtc subsystem
 */
static struct omap_hwmod_class_sysconfig am33xx_rtc_sysc = {
	.rev_offs	= 0x0074,
	.sysc_offs	= 0x0078,
	.sysc_flags	= SYSC_HAS_SIDLEMODE,
	.idlemodes	= (SIDLE_FORCE | SIDLE_NO |
			  SIDLE_SMART | SIDLE_SMART_WKUP),
	.sysc_fields	= &omap_hwmod_sysc_type3,
};

static struct omap_hwmod_class am33xx_rtc_hwmod_class = {
	.name		= "rtc",
	.sysc		= &am33xx_rtc_sysc,
	.unlock		= &omap_hwmod_rtc_unlock,
	.lock		= &omap_hwmod_rtc_lock,
};

struct omap_hwmod am33xx_rtc_hwmod = {
	.name		= "rtc",
	.class		= &am33xx_rtc_hwmod_class,
	.clkdm_name	= "l4_rtc_clkdm",
	.main_clk	= "clk_32768_ck",
	.prcm		= {
		.omap4	= {
			.modulemode	= MODULEMODE_SWCTRL,
		},
	},
};

/* 'timer 2-7' class */
static struct omap_hwmod_class_sysconfig am33xx_timer_sysc = {
	.rev_offs	= 0x0000,
	.sysc_offs	= 0x0010,
	.syss_offs	= 0x0014,
	.sysc_flags	= SYSC_HAS_SIDLEMODE | SYSC_HAS_SOFTRESET |
			  SYSC_HAS_RESET_STATUS,
	.idlemodes	= (SIDLE_FORCE | SIDLE_NO | SIDLE_SMART |
			  SIDLE_SMART_WKUP),
	.sysc_fields	= &omap_hwmod_sysc_type2,
};

struct omap_hwmod_class am33xx_timer_hwmod_class = {
	.name		= "timer",
	.sysc		= &am33xx_timer_sysc,
};

/* timer1 1ms */
static struct omap_hwmod_class_sysconfig am33xx_timer1ms_sysc = {
	.rev_offs	= 0x0000,
	.sysc_offs	= 0x0010,
	.syss_offs	= 0x0014,
	.sysc_flags	= (SYSC_HAS_CLOCKACTIVITY | SYSC_HAS_SIDLEMODE |
			SYSC_HAS_SOFTRESET | SYSC_HAS_AUTOIDLE |
			SYSS_HAS_RESET_STATUS),
	.idlemodes	= (SIDLE_FORCE | SIDLE_NO | SIDLE_SMART),
	.sysc_fields	= &omap_hwmod_sysc_type1,
};

static struct omap_hwmod_class am33xx_timer1ms_hwmod_class = {
	.name		= "timer",
	.sysc		= &am33xx_timer1ms_sysc,
};

struct omap_hwmod am33xx_timer1_hwmod = {
	.name		= "timer1",
	.class		= &am33xx_timer1ms_hwmod_class,
	.clkdm_name	= "l4_wkup_clkdm",
	.main_clk	= "timer1_fck",
	.prcm		= {
		.omap4	= {
			.modulemode	= MODULEMODE_SWCTRL,
		},
	},
};

struct omap_hwmod am33xx_timer2_hwmod = {
	.name		= "timer2",
	.class		= &am33xx_timer_hwmod_class,
	.clkdm_name	= "l4ls_clkdm",
	.main_clk	= "timer2_fck",
	.prcm		= {
		.omap4	= {
			.modulemode	= MODULEMODE_SWCTRL,
		},
	},
};

<<<<<<< HEAD
/* tpcc */
static struct omap_hwmod_class am33xx_tpcc_hwmod_class = {
	.name		= "tpcc",
};

struct omap_hwmod am33xx_tpcc_hwmod = {
	.name		= "tpcc",
	.class		= &am33xx_tpcc_hwmod_class,
	.clkdm_name	= "l3_clkdm",
	.main_clk	= "l3_gclk",
	.prcm		= {
		.omap4	= {
			.modulemode	= MODULEMODE_SWCTRL,
		},
	},
};

static struct omap_hwmod_class_sysconfig am33xx_tptc_sysc = {
	.rev_offs	= 0x0,
	.sysc_offs	= 0x10,
	.sysc_flags	= (SYSC_HAS_SIDLEMODE | SYSC_HAS_SOFTRESET |
			  SYSC_HAS_MIDLEMODE),
	.idlemodes	= (SIDLE_FORCE | SIDLE_SMART | MSTANDBY_FORCE),
	.sysc_fields	= &omap_hwmod_sysc_type2,
};

/* 'tptc' class */
static struct omap_hwmod_class am33xx_tptc_hwmod_class = {
	.name		= "tptc",
	.sysc		= &am33xx_tptc_sysc,
};

/* tptc0 */
struct omap_hwmod am33xx_tptc0_hwmod = {
	.name		= "tptc0",
	.class		= &am33xx_tptc_hwmod_class,
	.clkdm_name	= "l3_clkdm",
	.flags		= HWMOD_SWSUP_SIDLE | HWMOD_SWSUP_MSTANDBY,
	.main_clk	= "l3_gclk",
	.prcm		= {
		.omap4	= {
			.modulemode	= MODULEMODE_SWCTRL,
		},
	},
};

/* tptc1 */
struct omap_hwmod am33xx_tptc1_hwmod = {
	.name		= "tptc1",
	.class		= &am33xx_tptc_hwmod_class,
	.clkdm_name	= "l3_clkdm",
	.flags		= (HWMOD_SWSUP_SIDLE | HWMOD_SWSUP_MSTANDBY),
	.main_clk	= "l3_gclk",
	.prcm		= {
		.omap4	= {
			.modulemode	= MODULEMODE_SWCTRL,
		},
	},
};

/* tptc2 */
struct omap_hwmod am33xx_tptc2_hwmod = {
	.name		= "tptc2",
	.class		= &am33xx_tptc_hwmod_class,
	.clkdm_name	= "l3_clkdm",
	.flags		= (HWMOD_SWSUP_SIDLE | HWMOD_SWSUP_MSTANDBY),
	.main_clk	= "l3_gclk",
	.prcm		= {
		.omap4	= {
			.modulemode	= MODULEMODE_SWCTRL,
		},
	},
};

=======
>>>>>>> 04d5ce62
static void omap_hwmod_am33xx_clkctrl(void)
{
	CLKCTRL(am33xx_timer2_hwmod, AM33XX_CM_PER_TIMER2_CLKCTRL_OFFSET);
	CLKCTRL(am33xx_smartreflex0_hwmod,
		AM33XX_CM_WKUP_SMARTREFLEX0_CLKCTRL_OFFSET);
	CLKCTRL(am33xx_smartreflex1_hwmod,
		AM33XX_CM_WKUP_SMARTREFLEX1_CLKCTRL_OFFSET);
	CLKCTRL(am33xx_timer1_hwmod, AM33XX_CM_WKUP_TIMER1_CLKCTRL_OFFSET);
	CLKCTRL(am33xx_rtc_hwmod, AM33XX_CM_RTC_RTC_CLKCTRL_OFFSET);
	PRCM_FLAGS(am33xx_rtc_hwmod, HWMOD_OMAP4_ZERO_CLKCTRL_OFFSET);
	CLKCTRL(am33xx_gpmc_hwmod, AM33XX_CM_PER_GPMC_CLKCTRL_OFFSET);
	CLKCTRL(am33xx_l4_ls_hwmod, AM33XX_CM_PER_L4LS_CLKCTRL_OFFSET);
	CLKCTRL(am33xx_l4_wkup_hwmod, AM33XX_CM_WKUP_L4WKUP_CLKCTRL_OFFSET);
	CLKCTRL(am33xx_l3_main_hwmod, AM33XX_CM_PER_L3_CLKCTRL_OFFSET);
	CLKCTRL(am33xx_gfx_hwmod, AM33XX_CM_GFX_GFX_CLKCTRL_OFFSET);
	CLKCTRL(am33xx_mpu_hwmod , AM33XX_CM_MPU_MPU_CLKCTRL_OFFSET);
	CLKCTRL(am33xx_l3_instr_hwmod , AM33XX_CM_PER_L3_INSTR_CLKCTRL_OFFSET);
	CLKCTRL(am33xx_ocmcram_hwmod , AM33XX_CM_PER_OCMCRAM_CLKCTRL_OFFSET);
}

static void omap_hwmod_am33xx_rst(void)
{
	RSTCTRL(am33xx_gfx_hwmod, AM33XX_RM_GFX_RSTCTRL_OFFSET);
	RSTST(am33xx_gfx_hwmod, AM33XX_RM_GFX_RSTST_OFFSET);
}

void omap_hwmod_am33xx_reg(void)
{
	omap_hwmod_am33xx_clkctrl();
	omap_hwmod_am33xx_rst();
}

static void omap_hwmod_am43xx_clkctrl(void)
{
	CLKCTRL(am33xx_timer2_hwmod, AM43XX_CM_PER_TIMER2_CLKCTRL_OFFSET);
	CLKCTRL(am33xx_smartreflex0_hwmod,
		AM43XX_CM_WKUP_SMARTREFLEX0_CLKCTRL_OFFSET);
	CLKCTRL(am33xx_smartreflex1_hwmod,
		AM43XX_CM_WKUP_SMARTREFLEX1_CLKCTRL_OFFSET);
	CLKCTRL(am33xx_timer1_hwmod, AM43XX_CM_WKUP_TIMER1_CLKCTRL_OFFSET);
	CLKCTRL(am33xx_rtc_hwmod, AM43XX_CM_RTC_RTC_CLKCTRL_OFFSET);
	CLKCTRL(am33xx_gpmc_hwmod, AM43XX_CM_PER_GPMC_CLKCTRL_OFFSET);
	CLKCTRL(am33xx_l4_ls_hwmod, AM43XX_CM_PER_L4LS_CLKCTRL_OFFSET);
	CLKCTRL(am33xx_l4_wkup_hwmod, AM43XX_CM_WKUP_L4WKUP_CLKCTRL_OFFSET);
	CLKCTRL(am33xx_l3_main_hwmod, AM43XX_CM_PER_L3_CLKCTRL_OFFSET);
	CLKCTRL(am33xx_gfx_hwmod, AM43XX_CM_GFX_GFX_CLKCTRL_OFFSET);
	CLKCTRL(am33xx_mpu_hwmod , AM43XX_CM_MPU_MPU_CLKCTRL_OFFSET);
	CLKCTRL(am33xx_l3_instr_hwmod , AM43XX_CM_PER_L3_INSTR_CLKCTRL_OFFSET);
	CLKCTRL(am33xx_ocmcram_hwmod , AM43XX_CM_PER_OCMCRAM_CLKCTRL_OFFSET);
}

static void omap_hwmod_am43xx_rst(void)
{
	RSTCTRL(am33xx_gfx_hwmod, AM43XX_RM_GFX_RSTCTRL_OFFSET);
	RSTST(am33xx_gfx_hwmod, AM43XX_RM_GFX_RSTST_OFFSET);
}

void omap_hwmod_am43xx_reg(void)
{
	omap_hwmod_am43xx_clkctrl();
	omap_hwmod_am43xx_rst();
}<|MERGE_RESOLUTION|>--- conflicted
+++ resolved
@@ -365,83 +365,6 @@
 	},
 };
 
-<<<<<<< HEAD
-/* tpcc */
-static struct omap_hwmod_class am33xx_tpcc_hwmod_class = {
-	.name		= "tpcc",
-};
-
-struct omap_hwmod am33xx_tpcc_hwmod = {
-	.name		= "tpcc",
-	.class		= &am33xx_tpcc_hwmod_class,
-	.clkdm_name	= "l3_clkdm",
-	.main_clk	= "l3_gclk",
-	.prcm		= {
-		.omap4	= {
-			.modulemode	= MODULEMODE_SWCTRL,
-		},
-	},
-};
-
-static struct omap_hwmod_class_sysconfig am33xx_tptc_sysc = {
-	.rev_offs	= 0x0,
-	.sysc_offs	= 0x10,
-	.sysc_flags	= (SYSC_HAS_SIDLEMODE | SYSC_HAS_SOFTRESET |
-			  SYSC_HAS_MIDLEMODE),
-	.idlemodes	= (SIDLE_FORCE | SIDLE_SMART | MSTANDBY_FORCE),
-	.sysc_fields	= &omap_hwmod_sysc_type2,
-};
-
-/* 'tptc' class */
-static struct omap_hwmod_class am33xx_tptc_hwmod_class = {
-	.name		= "tptc",
-	.sysc		= &am33xx_tptc_sysc,
-};
-
-/* tptc0 */
-struct omap_hwmod am33xx_tptc0_hwmod = {
-	.name		= "tptc0",
-	.class		= &am33xx_tptc_hwmod_class,
-	.clkdm_name	= "l3_clkdm",
-	.flags		= HWMOD_SWSUP_SIDLE | HWMOD_SWSUP_MSTANDBY,
-	.main_clk	= "l3_gclk",
-	.prcm		= {
-		.omap4	= {
-			.modulemode	= MODULEMODE_SWCTRL,
-		},
-	},
-};
-
-/* tptc1 */
-struct omap_hwmod am33xx_tptc1_hwmod = {
-	.name		= "tptc1",
-	.class		= &am33xx_tptc_hwmod_class,
-	.clkdm_name	= "l3_clkdm",
-	.flags		= (HWMOD_SWSUP_SIDLE | HWMOD_SWSUP_MSTANDBY),
-	.main_clk	= "l3_gclk",
-	.prcm		= {
-		.omap4	= {
-			.modulemode	= MODULEMODE_SWCTRL,
-		},
-	},
-};
-
-/* tptc2 */
-struct omap_hwmod am33xx_tptc2_hwmod = {
-	.name		= "tptc2",
-	.class		= &am33xx_tptc_hwmod_class,
-	.clkdm_name	= "l3_clkdm",
-	.flags		= (HWMOD_SWSUP_SIDLE | HWMOD_SWSUP_MSTANDBY),
-	.main_clk	= "l3_gclk",
-	.prcm		= {
-		.omap4	= {
-			.modulemode	= MODULEMODE_SWCTRL,
-		},
-	},
-};
-
-=======
->>>>>>> 04d5ce62
 static void omap_hwmod_am33xx_clkctrl(void)
 {
 	CLKCTRL(am33xx_timer2_hwmod, AM33XX_CM_PER_TIMER2_CLKCTRL_OFFSET);
