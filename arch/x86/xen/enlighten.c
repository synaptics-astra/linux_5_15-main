/*
 * Core of Xen paravirt_ops implementation.
 *
 * This file contains the xen_paravirt_ops structure itself, and the
 * implementations for:
 * - privileged instructions
 * - interrupt flags
 * - segment operations
 * - booting and setup
 *
 * Jeremy Fitzhardinge <jeremy@xensource.com>, XenSource Inc, 2007
 */

#include <linux/kernel.h>
#include <linux/init.h>
#include <linux/smp.h>
#include <linux/preempt.h>
#include <linux/hardirq.h>
#include <linux/percpu.h>
#include <linux/delay.h>
#include <linux/start_kernel.h>
#include <linux/sched.h>
#include <linux/bootmem.h>
#include <linux/module.h>
#include <linux/mm.h>
#include <linux/page-flags.h>
#include <linux/highmem.h>
#include <linux/console.h>

#include <xen/interface/xen.h>
#include <xen/interface/physdev.h>
#include <xen/interface/vcpu.h>
#include <xen/interface/sched.h>
#include <xen/features.h>
#include <xen/page.h>

#include <asm/paravirt.h>
#include <asm/page.h>
#include <asm/xen/hypercall.h>
#include <asm/xen/hypervisor.h>
#include <asm/fixmap.h>
#include <asm/processor.h>
#include <asm/setup.h>
#include <asm/desc.h>
#include <asm/pgtable.h>
#include <asm/tlbflush.h>
#include <asm/reboot.h>
#include <asm/pgalloc.h>

#include "xen-ops.h"
#include "mmu.h"
#include "multicalls.h"

EXPORT_SYMBOL_GPL(hypercall_page);

DEFINE_PER_CPU(struct vcpu_info *, xen_vcpu);
DEFINE_PER_CPU(struct vcpu_info, xen_vcpu_info);

/*
 * Note about cr3 (pagetable base) values:
 *
 * xen_cr3 contains the current logical cr3 value; it contains the
 * last set cr3.  This may not be the current effective cr3, because
 * its update may be being lazily deferred.  However, a vcpu looking
 * at its own cr3 can use this value knowing that it everything will
 * be self-consistent.
 *
 * xen_current_cr3 contains the actual vcpu cr3; it is set once the
 * hypercall to set the vcpu cr3 is complete (so it may be a little
 * out of date, but it will never be set early).  If one vcpu is
 * looking at another vcpu's cr3 value, it should use this variable.
 */
DEFINE_PER_CPU(unsigned long, xen_cr3);	 /* cr3 stored as physaddr */
DEFINE_PER_CPU(unsigned long, xen_current_cr3);	 /* actual vcpu cr3 */

struct start_info *xen_start_info;
EXPORT_SYMBOL_GPL(xen_start_info);

struct shared_info xen_dummy_shared_info;

/*
 * Point at some empty memory to start with. We map the real shared_info
 * page as soon as fixmap is up and running.
 */
struct shared_info *HYPERVISOR_shared_info = (void *)&xen_dummy_shared_info;

/*
 * Flag to determine whether vcpu info placement is available on all
 * VCPUs.  We assume it is to start with, and then set it to zero on
 * the first failure.  This is because it can succeed on some VCPUs
 * and not others, since it can involve hypervisor memory allocation,
 * or because the guest failed to guarantee all the appropriate
 * constraints on all VCPUs (ie buffer can't cross a page boundary).
 *
 * Note that any particular CPU may be using a placed vcpu structure,
 * but we can only optimise if the all are.
 *
 * 0: not available, 1: available
 */
static int have_vcpu_info_placement = 1;

static void xen_vcpu_setup(int cpu)
{
	struct vcpu_register_vcpu_info info;
	int err;
	struct vcpu_info *vcpup;

	BUG_ON(HYPERVISOR_shared_info == &xen_dummy_shared_info);
	per_cpu(xen_vcpu, cpu) = &HYPERVISOR_shared_info->vcpu_info[cpu];

	if (!have_vcpu_info_placement)
		return;		/* already tested, not available */

	vcpup = &per_cpu(xen_vcpu_info, cpu);

	info.mfn = virt_to_mfn(vcpup);
	info.offset = offset_in_page(vcpup);

	printk(KERN_DEBUG "trying to map vcpu_info %d at %p, mfn %llx, offset %d\n",
	       cpu, vcpup, info.mfn, info.offset);

	/* Check to see if the hypervisor will put the vcpu_info
	   structure where we want it, which allows direct access via
	   a percpu-variable. */
	err = HYPERVISOR_vcpu_op(VCPUOP_register_vcpu_info, cpu, &info);

	if (err) {
		printk(KERN_DEBUG "register_vcpu_info failed: err=%d\n", err);
		have_vcpu_info_placement = 0;
	} else {
		/* This cpu is using the registered vcpu info, even if
		   later ones fail to. */
		per_cpu(xen_vcpu, cpu) = vcpup;

		printk(KERN_DEBUG "cpu %d using vcpu_info at %p\n",
		       cpu, vcpup);
	}
}

/*
 * On restore, set the vcpu placement up again.
 * If it fails, then we're in a bad state, since
 * we can't back out from using it...
 */
void xen_vcpu_restore(void)
{
	if (have_vcpu_info_placement) {
		int cpu;

		for_each_online_cpu(cpu) {
			bool other_cpu = (cpu != smp_processor_id());

			if (other_cpu &&
			    HYPERVISOR_vcpu_op(VCPUOP_down, cpu, NULL))
				BUG();

			xen_vcpu_setup(cpu);

			if (other_cpu &&
			    HYPERVISOR_vcpu_op(VCPUOP_up, cpu, NULL))
				BUG();
		}

		BUG_ON(!have_vcpu_info_placement);
	}
}

static void __init xen_banner(void)
{
	printk(KERN_INFO "Booting paravirtualized kernel on %s\n",
	       pv_info.name);
	printk(KERN_INFO "Hypervisor signature: %s%s\n",
	       xen_start_info->magic,
	       xen_feature(XENFEAT_mmu_pt_update_preserve_ad) ? " (preserve-AD)" : "");
}

static void xen_cpuid(unsigned int *ax, unsigned int *bx,
		      unsigned int *cx, unsigned int *dx)
{
	unsigned maskedx = ~0;

	/*
	 * Mask out inconvenient features, to try and disable as many
	 * unsupported kernel subsystems as possible.
	 */
	if (*ax == 1)
		maskedx = ~((1 << X86_FEATURE_APIC) |  /* disable APIC */
			    (1 << X86_FEATURE_ACPI) |  /* disable ACPI */
			    (1 << X86_FEATURE_MCE)  |  /* disable MCE */
			    (1 << X86_FEATURE_MCA)  |  /* disable MCA */
			    (1 << X86_FEATURE_ACC));   /* thermal monitoring */

	asm(XEN_EMULATE_PREFIX "cpuid"
		: "=a" (*ax),
		  "=b" (*bx),
		  "=c" (*cx),
		  "=d" (*dx)
		: "0" (*ax), "2" (*cx));
	*dx &= maskedx;
}

static void xen_set_debugreg(int reg, unsigned long val)
{
	HYPERVISOR_set_debugreg(reg, val);
}

static unsigned long xen_get_debugreg(int reg)
{
	return HYPERVISOR_get_debugreg(reg);
}

static unsigned long xen_save_fl(void)
{
	struct vcpu_info *vcpu;
	unsigned long flags;

	vcpu = x86_read_percpu(xen_vcpu);

	/* flag has opposite sense of mask */
	flags = !vcpu->evtchn_upcall_mask;

	/* convert to IF type flag
	   -0 -> 0x00000000
	   -1 -> 0xffffffff
	*/
	return (-flags) & X86_EFLAGS_IF;
}

static void xen_restore_fl(unsigned long flags)
{
	struct vcpu_info *vcpu;

	/* convert from IF type flag */
	flags = !(flags & X86_EFLAGS_IF);

	/* There's a one instruction preempt window here.  We need to
	   make sure we're don't switch CPUs between getting the vcpu
	   pointer and updating the mask. */
	preempt_disable();
	vcpu = x86_read_percpu(xen_vcpu);
	vcpu->evtchn_upcall_mask = flags;
	preempt_enable_no_resched();

	/* Doesn't matter if we get preempted here, because any
	   pending event will get dealt with anyway. */

	if (flags == 0) {
		preempt_check_resched();
		barrier(); /* unmask then check (avoid races) */
		if (unlikely(vcpu->evtchn_upcall_pending))
			force_evtchn_callback();
	}
}

static void xen_irq_disable(void)
{
	/* There's a one instruction preempt window here.  We need to
	   make sure we're don't switch CPUs between getting the vcpu
	   pointer and updating the mask. */
	preempt_disable();
	x86_read_percpu(xen_vcpu)->evtchn_upcall_mask = 1;
	preempt_enable_no_resched();
}

static void xen_irq_enable(void)
{
	struct vcpu_info *vcpu;

	/* We don't need to worry about being preempted here, since
	   either a) interrupts are disabled, so no preemption, or b)
	   the caller is confused and is trying to re-enable interrupts
	   on an indeterminate processor. */

	vcpu = x86_read_percpu(xen_vcpu);
	vcpu->evtchn_upcall_mask = 0;

	/* Doesn't matter if we get preempted here, because any
	   pending event will get dealt with anyway. */

	barrier(); /* unmask then check (avoid races) */
	if (unlikely(vcpu->evtchn_upcall_pending))
		force_evtchn_callback();
}

static void xen_safe_halt(void)
{
	/* Blocking includes an implicit local_irq_enable(). */
	if (HYPERVISOR_sched_op(SCHEDOP_block, NULL) != 0)
		BUG();
}

static void xen_halt(void)
{
	if (irqs_disabled())
		HYPERVISOR_vcpu_op(VCPUOP_down, smp_processor_id(), NULL);
	else
		xen_safe_halt();
}

static void xen_leave_lazy(void)
{
	paravirt_leave_lazy(paravirt_get_lazy_mode());
	xen_mc_flush();
}

static unsigned long xen_store_tr(void)
{
	return 0;
}

static void xen_set_ldt(const void *addr, unsigned entries)
{
	struct mmuext_op *op;
	struct multicall_space mcs = xen_mc_entry(sizeof(*op));

	op = mcs.args;
	op->cmd = MMUEXT_SET_LDT;
	op->arg1.linear_addr = (unsigned long)addr;
	op->arg2.nr_ents = entries;

	MULTI_mmuext_op(mcs.mc, op, 1, NULL, DOMID_SELF);

	xen_mc_issue(PARAVIRT_LAZY_CPU);
}

static void xen_load_gdt(const struct desc_ptr *dtr)
{
	unsigned long *frames;
	unsigned long va = dtr->address;
	unsigned int size = dtr->size + 1;
	unsigned pages = (size + PAGE_SIZE - 1) / PAGE_SIZE;
	int f;
	struct multicall_space mcs;

	/* A GDT can be up to 64k in size, which corresponds to 8192
	   8-byte entries, or 16 4k pages.. */

	BUG_ON(size > 65536);
	BUG_ON(va & ~PAGE_MASK);

	mcs = xen_mc_entry(sizeof(*frames) * pages);
	frames = mcs.args;

	for (f = 0; va < dtr->address + size; va += PAGE_SIZE, f++) {
		frames[f] = virt_to_mfn(va);
		make_lowmem_page_readonly((void *)va);
	}

	MULTI_set_gdt(mcs.mc, frames, size / sizeof(struct desc_struct));

	xen_mc_issue(PARAVIRT_LAZY_CPU);
}

static void load_TLS_descriptor(struct thread_struct *t,
				unsigned int cpu, unsigned int i)
{
	struct desc_struct *gdt = get_cpu_gdt_table(cpu);
	xmaddr_t maddr = virt_to_machine(&gdt[GDT_ENTRY_TLS_MIN+i]);
	struct multicall_space mc = __xen_mc_entry(0);

	MULTI_update_descriptor(mc.mc, maddr.maddr, t->tls_array[i]);
}

static void xen_load_tls(struct thread_struct *t, unsigned int cpu)
{
	xen_mc_batch();

	load_TLS_descriptor(t, cpu, 0);
	load_TLS_descriptor(t, cpu, 1);
	load_TLS_descriptor(t, cpu, 2);

	xen_mc_issue(PARAVIRT_LAZY_CPU);

	/*
	 * XXX sleazy hack: If we're being called in a lazy-cpu zone,
	 * it means we're in a context switch, and %gs has just been
	 * saved.  This means we can zero it out to prevent faults on
	 * exit from the hypervisor if the next process has no %gs.
	 * Either way, it has been saved, and the new value will get
	 * loaded properly.  This will go away as soon as Xen has been
	 * modified to not save/restore %gs for normal hypercalls.
	 */
	if (paravirt_get_lazy_mode() == PARAVIRT_LAZY_CPU)
		loadsegment(gs, 0);
}

static void xen_write_ldt_entry(struct desc_struct *dt, int entrynum,
				const void *ptr)
{
	unsigned long lp = (unsigned long)&dt[entrynum];
	xmaddr_t mach_lp = virt_to_machine(lp);
	u64 entry = *(u64 *)ptr;

	preempt_disable();

	xen_mc_flush();
	if (HYPERVISOR_update_descriptor(mach_lp.maddr, entry))
		BUG();

	preempt_enable();
}

static int cvt_gate_to_trap(int vector, u32 low, u32 high,
			    struct trap_info *info)
{
	u8 type, dpl;

	type = (high >> 8) & 0x1f;
	dpl = (high >> 13) & 3;

	if (type != 0xf && type != 0xe)
		return 0;

	info->vector = vector;
	info->address = (high & 0xffff0000) | (low & 0x0000ffff);
	info->cs = low >> 16;
	info->flags = dpl;
	/* interrupt gates clear IF */
	if (type == 0xe)
		info->flags |= 4;

	return 1;
}

/* Locations of each CPU's IDT */
static DEFINE_PER_CPU(struct desc_ptr, idt_desc);

/* Set an IDT entry.  If the entry is part of the current IDT, then
   also update Xen. */
static void xen_write_idt_entry(gate_desc *dt, int entrynum, const gate_desc *g)
{
	unsigned long p = (unsigned long)&dt[entrynum];
	unsigned long start, end;

	preempt_disable();

	start = __get_cpu_var(idt_desc).address;
	end = start + __get_cpu_var(idt_desc).size + 1;

	xen_mc_flush();

	native_write_idt_entry(dt, entrynum, g);

	if (p >= start && (p + 8) <= end) {
		struct trap_info info[2];
		u32 *desc = (u32 *)g;

		info[1].address = 0;

		if (cvt_gate_to_trap(entrynum, desc[0], desc[1], &info[0]))
			if (HYPERVISOR_set_trap_table(info))
				BUG();
	}

	preempt_enable();
}

static void xen_convert_trap_info(const struct desc_ptr *desc,
				  struct trap_info *traps)
{
	unsigned in, out, count;

	count = (desc->size+1) / 8;
	BUG_ON(count > 256);

	for (in = out = 0; in < count; in++) {
		const u32 *entry = (u32 *)(desc->address + in * 8);

		if (cvt_gate_to_trap(in, entry[0], entry[1], &traps[out]))
			out++;
	}
	traps[out].address = 0;
}

void xen_copy_trap_info(struct trap_info *traps)
{
	const struct desc_ptr *desc = &__get_cpu_var(idt_desc);

	xen_convert_trap_info(desc, traps);
}

/* Load a new IDT into Xen.  In principle this can be per-CPU, so we
   hold a spinlock to protect the static traps[] array (static because
   it avoids allocation, and saves stack space). */
static void xen_load_idt(const struct desc_ptr *desc)
{
	static DEFINE_SPINLOCK(lock);
	static struct trap_info traps[257];

	spin_lock(&lock);

	__get_cpu_var(idt_desc) = *desc;

	xen_convert_trap_info(desc, traps);

	xen_mc_flush();
	if (HYPERVISOR_set_trap_table(traps))
		BUG();

	spin_unlock(&lock);
}

/* Write a GDT descriptor entry.  Ignore LDT descriptors, since
   they're handled differently. */
static void xen_write_gdt_entry(struct desc_struct *dt, int entry,
				const void *desc, int type)
{
	preempt_disable();

	switch (type) {
	case DESC_LDT:
	case DESC_TSS:
		/* ignore */
		break;

	default: {
		xmaddr_t maddr = virt_to_machine(&dt[entry]);

		xen_mc_flush();
		if (HYPERVISOR_update_descriptor(maddr.maddr, *(u64 *)desc))
			BUG();
	}

	}

	preempt_enable();
}

static void xen_load_sp0(struct tss_struct *tss,
			  struct thread_struct *thread)
{
	struct multicall_space mcs = xen_mc_entry(0);
	MULTI_stack_switch(mcs.mc, __KERNEL_DS, thread->sp0);
	xen_mc_issue(PARAVIRT_LAZY_CPU);
}

static void xen_set_iopl_mask(unsigned mask)
{
	struct physdev_set_iopl set_iopl;

	/* Force the change at ring 0. */
	set_iopl.iopl = (mask == 0) ? 1 : (mask >> 12) & 3;
	HYPERVISOR_physdev_op(PHYSDEVOP_set_iopl, &set_iopl);
}

static void xen_io_delay(void)
{
}

#ifdef CONFIG_X86_LOCAL_APIC
static u32 xen_apic_read(u32 reg)
{
	return 0;
}

static void xen_apic_write(u32 reg, u32 val)
{
	/* Warn to see if there's any stray references */
	WARN_ON(1);
}

static u64 xen_apic_icr_read(void)
{
	return 0;
}

static void xen_apic_icr_write(u32 low, u32 id)
{
	/* Warn to see if there's any stray references */
	WARN_ON(1);
}

static void xen_apic_wait_icr_idle(void)
{
        return;
}

static u32 xen_safe_apic_wait_icr_idle(void)
{
        return 0;
}

static struct apic_ops xen_basic_apic_ops = {
	.read = xen_apic_read,
	.write = xen_apic_write,
	.write_atomic = xen_apic_write,
	.icr_read = xen_apic_icr_read,
	.icr_write = xen_apic_icr_write,
	.wait_icr_idle = xen_apic_wait_icr_idle,
	.safe_wait_icr_idle = xen_safe_apic_wait_icr_idle,
};

#endif

static void xen_flush_tlb(void)
{
	struct mmuext_op *op;
	struct multicall_space mcs;

	preempt_disable();

	mcs = xen_mc_entry(sizeof(*op));

	op = mcs.args;
	op->cmd = MMUEXT_TLB_FLUSH_LOCAL;
	MULTI_mmuext_op(mcs.mc, op, 1, NULL, DOMID_SELF);

	xen_mc_issue(PARAVIRT_LAZY_MMU);

	preempt_enable();
}

static void xen_flush_tlb_single(unsigned long addr)
{
	struct mmuext_op *op;
	struct multicall_space mcs;

	preempt_disable();

	mcs = xen_mc_entry(sizeof(*op));
	op = mcs.args;
	op->cmd = MMUEXT_INVLPG_LOCAL;
	op->arg1.linear_addr = addr & PAGE_MASK;
	MULTI_mmuext_op(mcs.mc, op, 1, NULL, DOMID_SELF);

	xen_mc_issue(PARAVIRT_LAZY_MMU);

	preempt_enable();
}

static void xen_flush_tlb_others(const cpumask_t *cpus, struct mm_struct *mm,
				 unsigned long va)
{
	struct {
		struct mmuext_op op;
		cpumask_t mask;
	} *args;
	cpumask_t cpumask = *cpus;
	struct multicall_space mcs;

	/*
	 * A couple of (to be removed) sanity checks:
	 *
	 * - current CPU must not be in mask
	 * - mask must exist :)
	 */
	BUG_ON(cpus_empty(cpumask));
	BUG_ON(cpu_isset(smp_processor_id(), cpumask));
	BUG_ON(!mm);

	/* If a CPU which we ran on has gone down, OK. */
	cpus_and(cpumask, cpumask, cpu_online_map);
	if (cpus_empty(cpumask))
		return;

	mcs = xen_mc_entry(sizeof(*args));
	args = mcs.args;
	args->mask = cpumask;
	args->op.arg2.vcpumask = &args->mask;

	if (va == TLB_FLUSH_ALL) {
		args->op.cmd = MMUEXT_TLB_FLUSH_MULTI;
	} else {
		args->op.cmd = MMUEXT_INVLPG_MULTI;
		args->op.arg1.linear_addr = va;
	}

	MULTI_mmuext_op(mcs.mc, &args->op, 1, NULL, DOMID_SELF);

	xen_mc_issue(PARAVIRT_LAZY_MMU);
}

static void xen_clts(void)
{
	struct multicall_space mcs;

	mcs = xen_mc_entry(0);

	MULTI_fpu_taskswitch(mcs.mc, 0);

	xen_mc_issue(PARAVIRT_LAZY_CPU);
}

static void xen_write_cr0(unsigned long cr0)
{
	struct multicall_space mcs;

	/* Only pay attention to cr0.TS; everything else is
	   ignored. */
	mcs = xen_mc_entry(0);

	MULTI_fpu_taskswitch(mcs.mc, (cr0 & X86_CR0_TS) != 0);

	xen_mc_issue(PARAVIRT_LAZY_CPU);
}

static void xen_write_cr2(unsigned long cr2)
{
	x86_read_percpu(xen_vcpu)->arch.cr2 = cr2;
}

static unsigned long xen_read_cr2(void)
{
	return x86_read_percpu(xen_vcpu)->arch.cr2;
}

static unsigned long xen_read_cr2_direct(void)
{
	return x86_read_percpu(xen_vcpu_info.arch.cr2);
}

static void xen_write_cr4(unsigned long cr4)
{
	cr4 &= ~X86_CR4_PGE;
	cr4 &= ~X86_CR4_PSE;

	native_write_cr4(cr4);
}

static unsigned long xen_read_cr3(void)
{
	return x86_read_percpu(xen_cr3);
}

static void set_current_cr3(void *v)
{
	x86_write_percpu(xen_current_cr3, (unsigned long)v);
}

static void xen_write_cr3(unsigned long cr3)
{
	struct mmuext_op *op;
	struct multicall_space mcs;
	unsigned long mfn = pfn_to_mfn(PFN_DOWN(cr3));

	BUG_ON(preemptible());

	mcs = xen_mc_entry(sizeof(*op));  /* disables interrupts */

	/* Update while interrupts are disabled, so its atomic with
	   respect to ipis */
	x86_write_percpu(xen_cr3, cr3);

	op = mcs.args;
	op->cmd = MMUEXT_NEW_BASEPTR;
	op->arg1.mfn = mfn;

	MULTI_mmuext_op(mcs.mc, op, 1, NULL, DOMID_SELF);

	/* Update xen_update_cr3 once the batch has actually
	   been submitted. */
	xen_mc_callback(set_current_cr3, (void *)cr3);

	xen_mc_issue(PARAVIRT_LAZY_CPU);  /* interrupts restored */
}

/* Early in boot, while setting up the initial pagetable, assume
   everything is pinned. */
static __init void xen_alloc_pte_init(struct mm_struct *mm, u32 pfn)
{
#ifdef CONFIG_FLATMEM
	BUG_ON(mem_map);	/* should only be used early */
#endif
	make_lowmem_page_readonly(__va(PFN_PHYS(pfn)));
}

/* Early release_pte assumes that all pts are pinned, since there's
   only init_mm and anything attached to that is pinned. */
static void xen_release_pte_init(u32 pfn)
{
	make_lowmem_page_readwrite(__va(PFN_PHYS(pfn)));
}

static void pin_pagetable_pfn(unsigned cmd, unsigned long pfn)
{
	struct mmuext_op op;
	op.cmd = cmd;
	op.arg1.mfn = pfn_to_mfn(pfn);
	if (HYPERVISOR_mmuext_op(&op, 1, NULL, DOMID_SELF))
		BUG();
}

/* This needs to make sure the new pte page is pinned iff its being
   attached to a pinned pagetable. */
static void xen_alloc_ptpage(struct mm_struct *mm, u32 pfn, unsigned level)
{
	struct page *page = pfn_to_page(pfn);

	if (PagePinned(virt_to_page(mm->pgd))) {
		SetPagePinned(page);

		if (!PageHighMem(page)) {
			make_lowmem_page_readonly(__va(PFN_PHYS(pfn)));
			if (level == PT_PTE)
				pin_pagetable_pfn(MMUEXT_PIN_L1_TABLE, pfn);
		} else
			/* make sure there are no stray mappings of
			   this page */
			kmap_flush_unused();
	}
}

static void xen_alloc_pte(struct mm_struct *mm, u32 pfn)
{
	xen_alloc_ptpage(mm, pfn, PT_PTE);
}

static void xen_alloc_pmd(struct mm_struct *mm, u32 pfn)
{
	xen_alloc_ptpage(mm, pfn, PT_PMD);
}

/* This should never happen until we're OK to use struct page */
static void xen_release_ptpage(u32 pfn, unsigned level)
{
	struct page *page = pfn_to_page(pfn);

	if (PagePinned(page)) {
		if (!PageHighMem(page)) {
			if (level == PT_PTE)
				pin_pagetable_pfn(MMUEXT_UNPIN_TABLE, pfn);
			make_lowmem_page_readwrite(__va(PFN_PHYS(pfn)));
		}
		ClearPagePinned(page);
	}
}

static void xen_release_pte(u32 pfn)
{
	xen_release_ptpage(pfn, PT_PTE);
}

static void xen_release_pmd(u32 pfn)
{
	xen_release_ptpage(pfn, PT_PMD);
}

#ifdef CONFIG_HIGHPTE
static void *xen_kmap_atomic_pte(struct page *page, enum km_type type)
{
	pgprot_t prot = PAGE_KERNEL;

	if (PagePinned(page))
		prot = PAGE_KERNEL_RO;

	if (0 && PageHighMem(page))
		printk("mapping highpte %lx type %d prot %s\n",
		       page_to_pfn(page), type,
		       (unsigned long)pgprot_val(prot) & _PAGE_RW ? "WRITE" : "READ");

	return kmap_atomic_prot(page, type, prot);
}
#endif

static __init pte_t mask_rw_pte(pte_t *ptep, pte_t pte)
{
	/* If there's an existing pte, then don't allow _PAGE_RW to be set */
	if (pte_val_ma(*ptep) & _PAGE_PRESENT)
		pte = __pte_ma(((pte_val_ma(*ptep) & _PAGE_RW) | ~_PAGE_RW) &
			       pte_val_ma(pte));

	return pte;
}

/* Init-time set_pte while constructing initial pagetables, which
   doesn't allow RO pagetable pages to be remapped RW */
static __init void xen_set_pte_init(pte_t *ptep, pte_t pte)
{
	pte = mask_rw_pte(ptep, pte);

	xen_set_pte(ptep, pte);
}

static __init void xen_pagetable_setup_start(pgd_t *base)
{
	pgd_t *xen_pgd = (pgd_t *)xen_start_info->pt_base;
	int i;

	/* special set_pte for pagetable initialization */
	pv_mmu_ops.set_pte = xen_set_pte_init;

	init_mm.pgd = base;
	/*
	 * copy top-level of Xen-supplied pagetable into place.  This
	 * is a stand-in while we copy the pmd pages.
	 */
	memcpy(base, xen_pgd, PTRS_PER_PGD * sizeof(pgd_t));

	/*
	 * For PAE, need to allocate new pmds, rather than
	 * share Xen's, since Xen doesn't like pmd's being
	 * shared between address spaces.
	 */
	for (i = 0; i < PTRS_PER_PGD; i++) {
		if (pgd_val_ma(xen_pgd[i]) & _PAGE_PRESENT) {
			pmd_t *pmd = (pmd_t *)alloc_bootmem_low_pages(PAGE_SIZE);

			memcpy(pmd, (void *)pgd_page_vaddr(xen_pgd[i]),
			       PAGE_SIZE);

			make_lowmem_page_readonly(pmd);

			set_pgd(&base[i], __pgd(1 + __pa(pmd)));
		} else
			pgd_clear(&base[i]);
	}

	/* make sure zero_page is mapped RO so we can use it in pagetables */
	make_lowmem_page_readonly(empty_zero_page);
	make_lowmem_page_readonly(base);
	/*
	 * Switch to new pagetable.  This is done before
	 * pagetable_init has done anything so that the new pages
	 * added to the table can be prepared properly for Xen.
	 */
	xen_write_cr3(__pa(base));

	/* Unpin initial Xen pagetable */
	pin_pagetable_pfn(MMUEXT_UNPIN_TABLE,
			  PFN_DOWN(__pa(xen_start_info->pt_base)));
}

void xen_setup_shared_info(void)
{
	if (!xen_feature(XENFEAT_auto_translated_physmap)) {
		unsigned long addr = fix_to_virt(FIX_PARAVIRT_BOOTMAP);

		/*
		 * Create a mapping for the shared info page.
		 * Should be set_fixmap(), but shared_info is a machine
		 * address with no corresponding pseudo-phys address.
		 */
		set_pte_mfn(addr,
			    PFN_DOWN(xen_start_info->shared_info),
			    PAGE_KERNEL);

		HYPERVISOR_shared_info = (struct shared_info *)addr;
	} else
		HYPERVISOR_shared_info =
			(struct shared_info *)__va(xen_start_info->shared_info);

#ifndef CONFIG_SMP
	/* In UP this is as good a place as any to set up shared info */
	xen_setup_vcpu_info_placement();
#endif

	xen_setup_mfn_list_list();
}

static __init void xen_pagetable_setup_done(pgd_t *base)
{
	/* This will work as long as patching hasn't happened yet
	   (which it hasn't) */
	pv_mmu_ops.alloc_pte = xen_alloc_pte;
	pv_mmu_ops.alloc_pmd = xen_alloc_pmd;
	pv_mmu_ops.release_pte = xen_release_pte;
	pv_mmu_ops.release_pmd = xen_release_pmd;
	pv_mmu_ops.set_pte = xen_set_pte;

	xen_setup_shared_info();

	/* Actually pin the pagetable down, but we can't set PG_pinned
	   yet because the page structures don't exist yet. */
	pin_pagetable_pfn(MMUEXT_PIN_L3_TABLE, PFN_DOWN(__pa(base)));
}

static __init void xen_post_allocator_init(void)
{
	pv_mmu_ops.set_pmd = xen_set_pmd;
	pv_mmu_ops.set_pud = xen_set_pud;

	xen_mark_init_mm_pinned();
}

/* This is called once we have the cpu_possible_map */
void xen_setup_vcpu_info_placement(void)
{
	int cpu;

	for_each_possible_cpu(cpu)
		xen_vcpu_setup(cpu);

	/* xen_vcpu_setup managed to place the vcpu_info within the
	   percpu area for all cpus, so make use of it */
	if (have_vcpu_info_placement) {
		printk(KERN_INFO "Xen: using vcpu_info placement\n");

		pv_irq_ops.save_fl = xen_save_fl_direct;
		pv_irq_ops.restore_fl = xen_restore_fl_direct;
		pv_irq_ops.irq_disable = xen_irq_disable_direct;
		pv_irq_ops.irq_enable = xen_irq_enable_direct;
		pv_mmu_ops.read_cr2 = xen_read_cr2_direct;
	}
}

static unsigned xen_patch(u8 type, u16 clobbers, void *insnbuf,
			  unsigned long addr, unsigned len)
{
	char *start, *end, *reloc;
	unsigned ret;

	start = end = reloc = NULL;

#define SITE(op, x)							\
	case PARAVIRT_PATCH(op.x):					\
	if (have_vcpu_info_placement) {					\
		start = (char *)xen_##x##_direct;			\
		end = xen_##x##_direct_end;				\
		reloc = xen_##x##_direct_reloc;				\
	}								\
	goto patch_site

	switch (type) {
		SITE(pv_irq_ops, irq_enable);
		SITE(pv_irq_ops, irq_disable);
		SITE(pv_irq_ops, save_fl);
		SITE(pv_irq_ops, restore_fl);
#undef SITE

	patch_site:
		if (start == NULL || (end-start) > len)
			goto default_patch;

		ret = paravirt_patch_insns(insnbuf, len, start, end);

		/* Note: because reloc is assigned from something that
		   appears to be an array, gcc assumes it's non-null,
		   but doesn't know its relationship with start and
		   end. */
		if (reloc > start && reloc < end) {
			int reloc_off = reloc - start;
			long *relocp = (long *)(insnbuf + reloc_off);
			long delta = start - (char *)addr;

			*relocp += delta;
		}
		break;

	default_patch:
	default:
		ret = paravirt_patch_default(type, clobbers, insnbuf,
					     addr, len);
		break;
	}

	return ret;
}

static void xen_set_fixmap(unsigned idx, unsigned long phys, pgprot_t prot)
{
	pte_t pte;

	phys >>= PAGE_SHIFT;

	switch (idx) {
	case FIX_BTMAP_END ... FIX_BTMAP_BEGIN:
#ifdef CONFIG_X86_F00F_BUG
	case FIX_F00F_IDT:
#endif
	case FIX_WP_TEST:
	case FIX_VDSO:
#ifdef CONFIG_X86_LOCAL_APIC
	case FIX_APIC_BASE:	/* maps dummy local APIC */
#endif
		pte = pfn_pte(phys, prot);
		break;

	default:
		pte = mfn_pte(phys, prot);
		break;
	}

	__native_set_fixmap(idx, pte);
}

static const struct pv_info xen_info __initdata = {
	.paravirt_enabled = 1,
	.shared_kernel_pmd = 0,

	.name = "Xen",
};

static const struct pv_init_ops xen_init_ops __initdata = {
	.patch = xen_patch,

	.banner = xen_banner,
	.memory_setup = xen_memory_setup,
	.arch_setup = xen_arch_setup,
	.post_allocator_init = xen_post_allocator_init,
};

static const struct pv_time_ops xen_time_ops __initdata = {
	.time_init = xen_time_init,

	.set_wallclock = xen_set_wallclock,
	.get_wallclock = xen_get_wallclock,
	.get_tsc_khz = xen_tsc_khz,
	.sched_clock = xen_sched_clock,
};

static const struct pv_cpu_ops xen_cpu_ops __initdata = {
	.cpuid = xen_cpuid,

	.set_debugreg = xen_set_debugreg,
	.get_debugreg = xen_get_debugreg,

	.clts = xen_clts,

	.read_cr0 = native_read_cr0,
	.write_cr0 = xen_write_cr0,

	.read_cr4 = native_read_cr4,
	.read_cr4_safe = native_read_cr4_safe,
	.write_cr4 = xen_write_cr4,

	.wbinvd = native_wbinvd,

	.read_msr = native_read_msr_safe,
	.write_msr = native_write_msr_safe,
	.read_tsc = native_read_tsc,
	.read_pmc = native_read_pmc,

	.iret = xen_iret,
	.irq_enable_sysexit = xen_sysexit,

	.load_tr_desc = paravirt_nop,
	.set_ldt = xen_set_ldt,
	.load_gdt = xen_load_gdt,
	.load_idt = xen_load_idt,
	.load_tls = xen_load_tls,

	.store_gdt = native_store_gdt,
	.store_idt = native_store_idt,
	.store_tr = xen_store_tr,

	.write_ldt_entry = xen_write_ldt_entry,
	.write_gdt_entry = xen_write_gdt_entry,
	.write_idt_entry = xen_write_idt_entry,
	.load_sp0 = xen_load_sp0,

	.set_iopl_mask = xen_set_iopl_mask,
	.io_delay = xen_io_delay,

	.lazy_mode = {
		.enter = paravirt_enter_lazy_cpu,
		.leave = xen_leave_lazy,
	},
};

static const struct pv_irq_ops xen_irq_ops __initdata = {
	.init_IRQ = xen_init_IRQ,
	.save_fl = xen_save_fl,
	.restore_fl = xen_restore_fl,
	.irq_disable = xen_irq_disable,
	.irq_enable = xen_irq_enable,
	.safe_halt = xen_safe_halt,
	.halt = xen_halt,
#ifdef CONFIG_X86_64
	.adjust_exception_frame = paravirt_nop,
#endif
};

static const struct pv_apic_ops xen_apic_ops __initdata = {
#ifdef CONFIG_X86_LOCAL_APIC
<<<<<<< HEAD
=======
	.apic_write = xen_apic_write,
	.apic_read = xen_apic_read,
>>>>>>> 35b68055
	.setup_boot_clock = paravirt_nop,
	.setup_secondary_clock = paravirt_nop,
	.startup_ipi_hook = paravirt_nop,
#endif
};

static const struct pv_mmu_ops xen_mmu_ops __initdata = {
	.pagetable_setup_start = xen_pagetable_setup_start,
	.pagetable_setup_done = xen_pagetable_setup_done,

	.read_cr2 = xen_read_cr2,
	.write_cr2 = xen_write_cr2,

	.read_cr3 = xen_read_cr3,
	.write_cr3 = xen_write_cr3,

	.flush_tlb_user = xen_flush_tlb,
	.flush_tlb_kernel = xen_flush_tlb,
	.flush_tlb_single = xen_flush_tlb_single,
	.flush_tlb_others = xen_flush_tlb_others,

	.pte_update = paravirt_nop,
	.pte_update_defer = paravirt_nop,

	.pgd_alloc = __paravirt_pgd_alloc,
	.pgd_free = paravirt_nop,

	.alloc_pte = xen_alloc_pte_init,
	.release_pte = xen_release_pte_init,
	.alloc_pmd = xen_alloc_pte_init,
	.alloc_pmd_clone = paravirt_nop,
	.release_pmd = xen_release_pte_init,

#ifdef CONFIG_HIGHPTE
	.kmap_atomic_pte = xen_kmap_atomic_pte,
#endif

	.set_pte = NULL,	/* see xen_pagetable_setup_* */
	.set_pte_at = xen_set_pte_at,
	.set_pmd = xen_set_pmd_hyper,

	.ptep_modify_prot_start = __ptep_modify_prot_start,
	.ptep_modify_prot_commit = __ptep_modify_prot_commit,

	.pte_val = xen_pte_val,
	.pte_flags = native_pte_val,
	.pgd_val = xen_pgd_val,

	.make_pte = xen_make_pte,
	.make_pgd = xen_make_pgd,

	.set_pte_atomic = xen_set_pte_atomic,
	.set_pte_present = xen_set_pte_at,
	.set_pud = xen_set_pud_hyper,
	.pte_clear = xen_pte_clear,
	.pmd_clear = xen_pmd_clear,

	.make_pmd = xen_make_pmd,
	.pmd_val = xen_pmd_val,

	.activate_mm = xen_activate_mm,
	.dup_mmap = xen_dup_mmap,
	.exit_mmap = xen_exit_mmap,

	.lazy_mode = {
		.enter = paravirt_enter_lazy_mmu,
		.leave = xen_leave_lazy,
	},

	.set_fixmap = xen_set_fixmap,
};

#ifdef CONFIG_SMP
static const struct smp_ops xen_smp_ops __initdata = {
	.smp_prepare_boot_cpu = xen_smp_prepare_boot_cpu,
	.smp_prepare_cpus = xen_smp_prepare_cpus,
	.cpu_up = xen_cpu_up,
	.smp_cpus_done = xen_smp_cpus_done,

	.smp_send_stop = xen_smp_send_stop,
	.smp_send_reschedule = xen_smp_send_reschedule,

	.send_call_func_ipi = xen_smp_send_call_function_ipi,
	.send_call_func_single_ipi = xen_smp_send_call_function_single_ipi,
};
#endif	/* CONFIG_SMP */

static void xen_reboot(int reason)
{
	struct sched_shutdown r = { .reason = reason };

#ifdef CONFIG_SMP
	smp_send_stop();
#endif

	if (HYPERVISOR_sched_op(SCHEDOP_shutdown, &r))
		BUG();
}

static void xen_restart(char *msg)
{
	xen_reboot(SHUTDOWN_reboot);
}

static void xen_emergency_restart(void)
{
	xen_reboot(SHUTDOWN_reboot);
}

static void xen_machine_halt(void)
{
	xen_reboot(SHUTDOWN_poweroff);
}

static void xen_crash_shutdown(struct pt_regs *regs)
{
	xen_reboot(SHUTDOWN_crash);
}

static const struct machine_ops __initdata xen_machine_ops = {
	.restart = xen_restart,
	.halt = xen_machine_halt,
	.power_off = xen_machine_halt,
	.shutdown = xen_machine_halt,
	.crash_shutdown = xen_crash_shutdown,
	.emergency_restart = xen_emergency_restart,
};


static void __init xen_reserve_top(void)
{
	unsigned long top = HYPERVISOR_VIRT_START;
	struct xen_platform_parameters pp;

	if (HYPERVISOR_xen_version(XENVER_platform_parameters, &pp) == 0)
		top = pp.virt_start;

	reserve_top_address(-top + 2 * PAGE_SIZE);
}

/* First C function to be called on Xen boot */
asmlinkage void __init xen_start_kernel(void)
{
	pgd_t *pgd;

	if (!xen_start_info)
		return;

	BUG_ON(memcmp(xen_start_info->magic, "xen-3", 5) != 0);

	xen_setup_features();

	/* Install Xen paravirt ops */
	pv_info = xen_info;
	pv_init_ops = xen_init_ops;
	pv_time_ops = xen_time_ops;
	pv_cpu_ops = xen_cpu_ops;
	pv_irq_ops = xen_irq_ops;
	pv_apic_ops = xen_apic_ops;
	pv_mmu_ops = xen_mmu_ops;

#ifdef CONFIG_X86_LOCAL_APIC
	/*
	 * set up the basic apic ops.
	 */
	apic_ops = &xen_basic_apic_ops;
#endif

	if (xen_feature(XENFEAT_mmu_pt_update_preserve_ad)) {
		pv_mmu_ops.ptep_modify_prot_start = xen_ptep_modify_prot_start;
		pv_mmu_ops.ptep_modify_prot_commit = xen_ptep_modify_prot_commit;
	}

	machine_ops = xen_machine_ops;

#ifdef CONFIG_SMP
	smp_ops = xen_smp_ops;
#endif

	/* Get mfn list */
	if (!xen_feature(XENFEAT_auto_translated_physmap))
		xen_build_dynamic_phys_to_machine();

	pgd = (pgd_t *)xen_start_info->pt_base;

	init_pg_tables_start = __pa(pgd);
	init_pg_tables_end = __pa(pgd) + xen_start_info->nr_pt_frames*PAGE_SIZE;
	max_pfn_mapped = (init_pg_tables_end + 512*1024) >> PAGE_SHIFT;

	init_mm.pgd = pgd; /* use the Xen pagetables to start */

	/* keep using Xen gdt for now; no urgent need to change it */

	x86_write_percpu(xen_cr3, __pa(pgd));
	x86_write_percpu(xen_current_cr3, __pa(pgd));

	/* Don't do the full vcpu_info placement stuff until we have a
	   possible map and a non-dummy shared_info. */
	per_cpu(xen_vcpu, 0) = &HYPERVISOR_shared_info->vcpu_info[0];

	pv_info.kernel_rpl = 1;
	if (xen_feature(XENFEAT_supervisor_mode_kernel))
		pv_info.kernel_rpl = 0;

	/* Prevent unwanted bits from being set in PTEs. */
	__supported_pte_mask &= ~_PAGE_GLOBAL;
	if (!is_initial_xendomain())
		__supported_pte_mask &= ~(_PAGE_PWT | _PAGE_PCD);

	/* set the limit of our address space */
	xen_reserve_top();

	/* set up basic CPUID stuff */
	cpu_detect(&new_cpu_data);
	new_cpu_data.hard_math = 1;
	new_cpu_data.x86_capability[0] = cpuid_edx(1);

	/* Poke various useful things into boot_params */
	boot_params.hdr.type_of_loader = (9 << 4) | 0;
	boot_params.hdr.ramdisk_image = xen_start_info->mod_start
		? __pa(xen_start_info->mod_start) : 0;
	boot_params.hdr.ramdisk_size = xen_start_info->mod_len;

	if (!is_initial_xendomain()) {
		add_preferred_console("xenboot", 0, NULL);
		add_preferred_console("tty", 0, NULL);
		add_preferred_console("hvc", 0, NULL);
	}

	/* Start the world */
	i386_start_kernel();
}<|MERGE_RESOLUTION|>--- conflicted
+++ resolved
@@ -583,7 +583,6 @@
 static struct apic_ops xen_basic_apic_ops = {
 	.read = xen_apic_read,
 	.write = xen_apic_write,
-	.write_atomic = xen_apic_write,
 	.icr_read = xen_apic_icr_read,
 	.icr_write = xen_apic_icr_write,
 	.wait_icr_idle = xen_apic_wait_icr_idle,
@@ -1162,11 +1161,6 @@
 
 static const struct pv_apic_ops xen_apic_ops __initdata = {
 #ifdef CONFIG_X86_LOCAL_APIC
-<<<<<<< HEAD
-=======
-	.apic_write = xen_apic_write,
-	.apic_read = xen_apic_read,
->>>>>>> 35b68055
 	.setup_boot_clock = paravirt_nop,
 	.setup_secondary_clock = paravirt_nop,
 	.startup_ipi_hook = paravirt_nop,
