<<<<<<< HEAD
# SPDX-License-Identifier: GPL-2.0
out := $(obj)/../../include/generated/asm
uapi := $(obj)/../../include/generated/uapi/asm
=======
out := arch/$(SRCARCH)/include/generated/asm
uapi := arch/$(SRCARCH)/include/generated/uapi/asm
>>>>>>> af8e9470

# Create output directory if not already present
_dummy := $(shell [ -d '$(out)' ] || mkdir -p '$(out)') \
	  $(shell [ -d '$(uapi)' ] || mkdir -p '$(uapi)')

syscall32 := $(srctree)/$(src)/syscall_32.tbl
syscall64 := $(srctree)/$(src)/syscall_64.tbl

syshdr := $(srctree)/$(src)/syscallhdr.sh
systbl := $(srctree)/$(src)/syscalltbl.sh

quiet_cmd_syshdr = SYSHDR  $@
      cmd_syshdr = $(CONFIG_SHELL) '$(syshdr)' '$<' '$@' \
		   '$(syshdr_abi_$(basetarget))' \
		   '$(syshdr_pfx_$(basetarget))' \
		   '$(syshdr_offset_$(basetarget))'
quiet_cmd_systbl = SYSTBL  $@
      cmd_systbl = $(CONFIG_SHELL) '$(systbl)' $< $@

quiet_cmd_hypercalls = HYPERCALLS $@
      cmd_hypercalls = $(CONFIG_SHELL) '$<' $@ $(filter-out $<,$^)

syshdr_abi_unistd_32 := i386
$(uapi)/unistd_32.h: $(syscall32) $(syshdr)
	$(call if_changed,syshdr)

syshdr_abi_unistd_32_ia32 := i386
syshdr_pfx_unistd_32_ia32 := ia32_
$(out)/unistd_32_ia32.h: $(syscall32) $(syshdr)
	$(call if_changed,syshdr)

syshdr_abi_unistd_x32 := common,x32
syshdr_offset_unistd_x32 := __X32_SYSCALL_BIT
$(uapi)/unistd_x32.h: $(syscall64) $(syshdr)
	$(call if_changed,syshdr)

syshdr_abi_unistd_64 := common,64
$(uapi)/unistd_64.h: $(syscall64) $(syshdr)
	$(call if_changed,syshdr)

syshdr_abi_unistd_64_x32 := x32
syshdr_pfx_unistd_64_x32 := x32_
$(out)/unistd_64_x32.h: $(syscall64) $(syshdr)
	$(call if_changed,syshdr)

$(out)/syscalls_32.h: $(syscall32) $(systbl)
	$(call if_changed,systbl)
$(out)/syscalls_64.h: $(syscall64) $(systbl)
	$(call if_changed,systbl)

$(out)/xen-hypercalls.h: $(srctree)/scripts/xen-hypercalls.sh
	$(call if_changed,hypercalls)

$(out)/xen-hypercalls.h: $(srctree)/include/xen/interface/xen*.h

uapisyshdr-y			+= unistd_32.h unistd_64.h unistd_x32.h
syshdr-y			+= syscalls_32.h
syshdr-$(CONFIG_X86_64)		+= unistd_32_ia32.h unistd_64_x32.h
syshdr-$(CONFIG_X86_64)		+= syscalls_64.h
syshdr-$(CONFIG_XEN)		+= xen-hypercalls.h

targets	+= $(uapisyshdr-y) $(syshdr-y)

PHONY += all
all: $(addprefix $(uapi)/,$(uapisyshdr-y))
all: $(addprefix $(out)/,$(syshdr-y))
	@:<|MERGE_RESOLUTION|>--- conflicted
+++ resolved
@@ -1,11 +1,6 @@
-<<<<<<< HEAD
 # SPDX-License-Identifier: GPL-2.0
-out := $(obj)/../../include/generated/asm
-uapi := $(obj)/../../include/generated/uapi/asm
-=======
 out := arch/$(SRCARCH)/include/generated/asm
 uapi := arch/$(SRCARCH)/include/generated/uapi/asm
->>>>>>> af8e9470
 
 # Create output directory if not already present
 _dummy := $(shell [ -d '$(out)' ] || mkdir -p '$(out)') \
