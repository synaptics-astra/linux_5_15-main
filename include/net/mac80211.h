/*
 * mac80211 <-> driver interface
 *
 * Copyright 2002-2005, Devicescape Software, Inc.
 * Copyright 2006-2007	Jiri Benc <jbenc@suse.cz>
 * Copyright 2007-2010	Johannes Berg <johannes@sipsolutions.net>
 *
 * This program is free software; you can redistribute it and/or modify
 * it under the terms of the GNU General Public License version 2 as
 * published by the Free Software Foundation.
 */

#ifndef MAC80211_H
#define MAC80211_H

#include <linux/kernel.h>
#include <linux/if_ether.h>
#include <linux/skbuff.h>
#include <linux/wireless.h>
#include <linux/device.h>
#include <linux/ieee80211.h>
#include <linux/inetdevice.h>
#include <net/cfg80211.h>

/**
 * DOC: Introduction
 *
 * mac80211 is the Linux stack for 802.11 hardware that implements
 * only partial functionality in hard- or firmware. This document
 * defines the interface between mac80211 and low-level hardware
 * drivers.
 */

/**
 * DOC: Calling mac80211 from interrupts
 *
 * Only ieee80211_tx_status_irqsafe() and ieee80211_rx_irqsafe() can be
 * called in hardware interrupt context. The low-level driver must not call any
 * other functions in hardware interrupt context. If there is a need for such
 * call, the low-level driver should first ACK the interrupt and perform the
 * IEEE 802.11 code call after this, e.g. from a scheduled workqueue or even
 * tasklet function.
 *
 * NOTE: If the driver opts to use the _irqsafe() functions, it may not also
 *	 use the non-IRQ-safe functions!
 */

/**
 * DOC: Warning
 *
 * If you're reading this document and not the header file itself, it will
 * be incomplete because not all documentation has been converted yet.
 */

/**
 * DOC: Frame format
 *
 * As a general rule, when frames are passed between mac80211 and the driver,
 * they start with the IEEE 802.11 header and include the same octets that are
 * sent over the air except for the FCS which should be calculated by the
 * hardware.
 *
 * There are, however, various exceptions to this rule for advanced features:
 *
 * The first exception is for hardware encryption and decryption offload
 * where the IV/ICV may or may not be generated in hardware.
 *
 * Secondly, when the hardware handles fragmentation, the frame handed to
 * the driver from mac80211 is the MSDU, not the MPDU.
 *
 * Finally, for received frames, the driver is able to indicate that it has
 * filled a radiotap header and put that in front of the frame; if it does
 * not do so then mac80211 may add this under certain circumstances.
 */

/**
 * DOC: mac80211 workqueue
 *
 * mac80211 provides its own workqueue for drivers and internal mac80211 use.
 * The workqueue is a single threaded workqueue and can only be accessed by
 * helpers for sanity checking. Drivers must ensure all work added onto the
 * mac80211 workqueue should be cancelled on the driver stop() callback.
 *
 * mac80211 will flushed the workqueue upon interface removal and during
 * suspend.
 *
 * All work performed on the mac80211 workqueue must not acquire the RTNL lock.
 *
 */

/**
 * enum ieee80211_max_queues - maximum number of queues
 *
 * @IEEE80211_MAX_QUEUES: Maximum number of regular device queues.
 */
enum ieee80211_max_queues {
	IEEE80211_MAX_QUEUES =		4,
};

/**
 * struct ieee80211_tx_queue_params - transmit queue configuration
 *
 * The information provided in this structure is required for QoS
 * transmit queue configuration. Cf. IEEE 802.11 7.3.2.29.
 *
 * @aifs: arbitration interframe space [0..255]
 * @cw_min: minimum contention window [a value of the form
 *	2^n-1 in the range 1..32767]
 * @cw_max: maximum contention window [like @cw_min]
 * @txop: maximum burst time in units of 32 usecs, 0 meaning disabled
 * @uapsd: is U-APSD mode enabled for the queue
 */
struct ieee80211_tx_queue_params {
	u16 txop;
	u16 cw_min;
	u16 cw_max;
	u8 aifs;
	bool uapsd;
};

struct ieee80211_low_level_stats {
	unsigned int dot11ACKFailureCount;
	unsigned int dot11RTSFailureCount;
	unsigned int dot11FCSErrorCount;
	unsigned int dot11RTSSuccessCount;
};

/**
 * enum ieee80211_bss_change - BSS change notification flags
 *
 * These flags are used with the bss_info_changed() callback
 * to indicate which BSS parameter changed.
 *
 * @BSS_CHANGED_ASSOC: association status changed (associated/disassociated),
 *	also implies a change in the AID.
 * @BSS_CHANGED_ERP_CTS_PROT: CTS protection changed
 * @BSS_CHANGED_ERP_PREAMBLE: preamble changed
 * @BSS_CHANGED_ERP_SLOT: slot timing changed
 * @BSS_CHANGED_HT: 802.11n parameters changed
 * @BSS_CHANGED_BASIC_RATES: Basic rateset changed
 * @BSS_CHANGED_BEACON_INT: Beacon interval changed
 * @BSS_CHANGED_BSSID: BSSID changed, for whatever
 *	reason (IBSS and managed mode)
 * @BSS_CHANGED_BEACON: Beacon data changed, retrieve
 *	new beacon (beaconing modes)
 * @BSS_CHANGED_BEACON_ENABLED: Beaconing should be
 *	enabled/disabled (beaconing modes)
 * @BSS_CHANGED_CQM: Connection quality monitor config changed
 * @BSS_CHANGED_IBSS: IBSS join status changed
 * @BSS_CHANGED_ARP_FILTER: Hardware ARP filter address list or state changed.
 */
enum ieee80211_bss_change {
	BSS_CHANGED_ASSOC		= 1<<0,
	BSS_CHANGED_ERP_CTS_PROT	= 1<<1,
	BSS_CHANGED_ERP_PREAMBLE	= 1<<2,
	BSS_CHANGED_ERP_SLOT		= 1<<3,
	BSS_CHANGED_HT                  = 1<<4,
	BSS_CHANGED_BASIC_RATES		= 1<<5,
	BSS_CHANGED_BEACON_INT		= 1<<6,
	BSS_CHANGED_BSSID		= 1<<7,
	BSS_CHANGED_BEACON		= 1<<8,
	BSS_CHANGED_BEACON_ENABLED	= 1<<9,
	BSS_CHANGED_CQM			= 1<<10,
	BSS_CHANGED_IBSS		= 1<<11,
	BSS_CHANGED_ARP_FILTER		= 1<<12,

	/* when adding here, make sure to change ieee80211_reconfig */
};

/*
 * The maximum number of IPv4 addresses listed for ARP filtering. If the number
 * of addresses for an interface increase beyond this value, hardware ARP
 * filtering will be disabled.
 */
#define IEEE80211_BSS_ARP_ADDR_LIST_LEN 4

/**
 * struct ieee80211_bss_conf - holds the BSS's changing parameters
 *
 * This structure keeps information about a BSS (and an association
 * to that BSS) that can change during the lifetime of the BSS.
 *
 * @assoc: association status
 * @ibss_joined: indicates whether this station is part of an IBSS
 *	or not
 * @aid: association ID number, valid only when @assoc is true
 * @use_cts_prot: use CTS protection
 * @use_short_preamble: use 802.11b short preamble;
 *	if the hardware cannot handle this it must set the
 *	IEEE80211_HW_2GHZ_SHORT_PREAMBLE_INCAPABLE hardware flag
 * @use_short_slot: use short slot time (only relevant for ERP);
 *	if the hardware cannot handle this it must set the
 *	IEEE80211_HW_2GHZ_SHORT_SLOT_INCAPABLE hardware flag
 * @dtim_period: num of beacons before the next DTIM, for beaconing,
 *	not valid in station mode (cf. hw conf ps_dtim_period)
 * @timestamp: beacon timestamp
 * @beacon_int: beacon interval
 * @assoc_capability: capabilities taken from assoc resp
 * @basic_rates: bitmap of basic rates, each bit stands for an
 *	index into the rate table configured by the driver in
 *	the current band.
 * @bssid: The BSSID for this BSS
 * @enable_beacon: whether beaconing should be enabled or not
 * @channel_type: Channel type for this BSS -- the hardware might be
 *	configured for HT40+ while this BSS only uses no-HT, for
 *	example.
 * @ht_operation_mode: HT operation mode (like in &struct ieee80211_ht_info).
 *	This field is only valid when the channel type is one of the HT types.
 * @cqm_rssi_thold: Connection quality monitor RSSI threshold, a zero value
 *	implies disabled
 * @cqm_rssi_hyst: Connection quality monitor RSSI hysteresis
 * @arp_addr_list: List of IPv4 addresses for hardware ARP filtering. The
 *	may filter ARP queries targeted for other addresses than listed here.
 *	The driver must allow ARP queries targeted for all address listed here
 *	to pass through. An empty list implies no ARP queries need to pass.
 * @arp_addr_cnt: Number of addresses currently on the list.
 * @arp_filter_enabled: Enable ARP filtering - if enabled, the hardware may
 *	filter ARP queries based on the @arp_addr_list, if disabled, the
 *	hardware must not perform any ARP filtering. Note, that the filter will
 *	be enabled also in promiscuous mode.
 */
struct ieee80211_bss_conf {
	const u8 *bssid;
	/* association related data */
	bool assoc, ibss_joined;
	u16 aid;
	/* erp related data */
	bool use_cts_prot;
	bool use_short_preamble;
	bool use_short_slot;
	bool enable_beacon;
	u8 dtim_period;
	u16 beacon_int;
	u16 assoc_capability;
	u64 timestamp;
	u32 basic_rates;
	u16 ht_operation_mode;
	s32 cqm_rssi_thold;
	u32 cqm_rssi_hyst;
	enum nl80211_channel_type channel_type;
	__be32 arp_addr_list[IEEE80211_BSS_ARP_ADDR_LIST_LEN];
	u8 arp_addr_cnt;
	bool arp_filter_enabled;
};

/**
 * enum mac80211_tx_control_flags - flags to describe transmission information/status
 *
 * These flags are used with the @flags member of &ieee80211_tx_info.
 *
 * @IEEE80211_TX_CTL_REQ_TX_STATUS: require TX status callback for this frame.
 * @IEEE80211_TX_CTL_ASSIGN_SEQ: The driver has to assign a sequence
 *	number to this frame, taking care of not overwriting the fragment
 *	number and increasing the sequence number only when the
 *	IEEE80211_TX_CTL_FIRST_FRAGMENT flag is set. mac80211 will properly
 *	assign sequence numbers to QoS-data frames but cannot do so correctly
 *	for non-QoS-data and management frames because beacons need them from
 *	that counter as well and mac80211 cannot guarantee proper sequencing.
 *	If this flag is set, the driver should instruct the hardware to
 *	assign a sequence number to the frame or assign one itself. Cf. IEEE
 *	802.11-2007 7.1.3.4.1 paragraph 3. This flag will always be set for
 *	beacons and always be clear for frames without a sequence number field.
 * @IEEE80211_TX_CTL_NO_ACK: tell the low level not to wait for an ack
 * @IEEE80211_TX_CTL_CLEAR_PS_FILT: clear powersave filter for destination
 *	station
 * @IEEE80211_TX_CTL_FIRST_FRAGMENT: this is a first fragment of the frame
 * @IEEE80211_TX_CTL_SEND_AFTER_DTIM: send this frame after DTIM beacon
 * @IEEE80211_TX_CTL_AMPDU: this frame should be sent as part of an A-MPDU
 * @IEEE80211_TX_CTL_INJECTED: Frame was injected, internal to mac80211.
 * @IEEE80211_TX_STAT_TX_FILTERED: The frame was not transmitted
 *	because the destination STA was in powersave mode. Note that to
 *	avoid race conditions, the filter must be set by the hardware or
 *	firmware upon receiving a frame that indicates that the station
 *	went to sleep (must be done on device to filter frames already on
 *	the queue) and may only be unset after mac80211 gives the OK for
 *	that by setting the IEEE80211_TX_CTL_CLEAR_PS_FILT (see above),
 *	since only then is it guaranteed that no more frames are in the
 *	hardware queue.
 * @IEEE80211_TX_STAT_ACK: Frame was acknowledged
 * @IEEE80211_TX_STAT_AMPDU: The frame was aggregated, so status
 * 	is for the whole aggregation.
 * @IEEE80211_TX_STAT_AMPDU_NO_BACK: no block ack was returned,
 * 	so consider using block ack request (BAR).
 * @IEEE80211_TX_CTL_RATE_CTRL_PROBE: internal to mac80211, can be
 *	set by rate control algorithms to indicate probe rate, will
 *	be cleared for fragmented frames (except on the last fragment)
 * @IEEE80211_TX_INTFL_NEED_TXPROCESSING: completely internal to mac80211,
 *	used to indicate that a pending frame requires TX processing before
 *	it can be sent out.
 * @IEEE80211_TX_INTFL_RETRIED: completely internal to mac80211,
 *	used to indicate that a frame was already retried due to PS
 * @IEEE80211_TX_INTFL_DONT_ENCRYPT: completely internal to mac80211,
 *	used to indicate frame should not be encrypted
 * @IEEE80211_TX_CTL_PSPOLL_RESPONSE: (internal?)
 *	This frame is a response to a PS-poll frame and should be sent
 *	although the station is in powersave mode.
 * @IEEE80211_TX_CTL_MORE_FRAMES: More frames will be passed to the
 *	transmit function after the current frame, this can be used
 *	by drivers to kick the DMA queue only if unset or when the
 *	queue gets full.
 * @IEEE80211_TX_INTFL_RETRANSMISSION: This frame is being retransmitted
 *	after TX status because the destination was asleep, it must not
 *	be modified again (no seqno assignment, crypto, etc.)
 * @IEEE80211_TX_INTFL_HAS_RADIOTAP: This frame was injected and still
 *	has a radiotap header at skb->data.
 * @IEEE80211_TX_INTFL_NL80211_FRAME_TX: Frame was requested through nl80211
 *	MLME command (internal to mac80211 to figure out whether to send TX
 *	status to user space)
 * @IEEE80211_TX_CTL_LDPC: tells the driver to use LDPC for this frame
 * @IEEE80211_TX_CTL_STBC: Enables Space-Time Block Coding (STBC) for this
 *	frame and selects the maximum number of streams that it can use.
 */
enum mac80211_tx_control_flags {
	IEEE80211_TX_CTL_REQ_TX_STATUS		= BIT(0),
	IEEE80211_TX_CTL_ASSIGN_SEQ		= BIT(1),
	IEEE80211_TX_CTL_NO_ACK			= BIT(2),
	IEEE80211_TX_CTL_CLEAR_PS_FILT		= BIT(3),
	IEEE80211_TX_CTL_FIRST_FRAGMENT		= BIT(4),
	IEEE80211_TX_CTL_SEND_AFTER_DTIM	= BIT(5),
	IEEE80211_TX_CTL_AMPDU			= BIT(6),
	IEEE80211_TX_CTL_INJECTED		= BIT(7),
	IEEE80211_TX_STAT_TX_FILTERED		= BIT(8),
	IEEE80211_TX_STAT_ACK			= BIT(9),
	IEEE80211_TX_STAT_AMPDU			= BIT(10),
	IEEE80211_TX_STAT_AMPDU_NO_BACK		= BIT(11),
	IEEE80211_TX_CTL_RATE_CTRL_PROBE	= BIT(12),
	IEEE80211_TX_INTFL_NEED_TXPROCESSING	= BIT(14),
	IEEE80211_TX_INTFL_RETRIED		= BIT(15),
	IEEE80211_TX_INTFL_DONT_ENCRYPT		= BIT(16),
	IEEE80211_TX_CTL_PSPOLL_RESPONSE	= BIT(17),
	IEEE80211_TX_CTL_MORE_FRAMES		= BIT(18),
	IEEE80211_TX_INTFL_RETRANSMISSION	= BIT(19),
	IEEE80211_TX_INTFL_HAS_RADIOTAP		= BIT(20),
	IEEE80211_TX_INTFL_NL80211_FRAME_TX	= BIT(21),
	IEEE80211_TX_CTL_LDPC			= BIT(22),
	IEEE80211_TX_CTL_STBC			= BIT(23) | BIT(24),
};

#define IEEE80211_TX_CTL_STBC_SHIFT		23

/**
 * enum mac80211_rate_control_flags - per-rate flags set by the
 *	Rate Control algorithm.
 *
 * These flags are set by the Rate control algorithm for each rate during tx,
 * in the @flags member of struct ieee80211_tx_rate.
 *
 * @IEEE80211_TX_RC_USE_RTS_CTS: Use RTS/CTS exchange for this rate.
 * @IEEE80211_TX_RC_USE_CTS_PROTECT: CTS-to-self protection is required.
 *	This is set if the current BSS requires ERP protection.
 * @IEEE80211_TX_RC_USE_SHORT_PREAMBLE: Use short preamble.
 * @IEEE80211_TX_RC_MCS: HT rate.
 * @IEEE80211_TX_RC_GREEN_FIELD: Indicates whether this rate should be used in
 *	Greenfield mode.
 * @IEEE80211_TX_RC_40_MHZ_WIDTH: Indicates if the Channel Width should be 40 MHz.
 * @IEEE80211_TX_RC_DUP_DATA: The frame should be transmitted on both of the
 *	adjacent 20 MHz channels, if the current channel type is
 *	NL80211_CHAN_HT40MINUS or NL80211_CHAN_HT40PLUS.
 * @IEEE80211_TX_RC_SHORT_GI: Short Guard interval should be used for this rate.
 */
enum mac80211_rate_control_flags {
	IEEE80211_TX_RC_USE_RTS_CTS		= BIT(0),
	IEEE80211_TX_RC_USE_CTS_PROTECT		= BIT(1),
	IEEE80211_TX_RC_USE_SHORT_PREAMBLE	= BIT(2),

	/* rate index is an MCS rate number instead of an index */
	IEEE80211_TX_RC_MCS			= BIT(3),
	IEEE80211_TX_RC_GREEN_FIELD		= BIT(4),
	IEEE80211_TX_RC_40_MHZ_WIDTH		= BIT(5),
	IEEE80211_TX_RC_DUP_DATA		= BIT(6),
	IEEE80211_TX_RC_SHORT_GI		= BIT(7),
};


/* there are 40 bytes if you don't need the rateset to be kept */
#define IEEE80211_TX_INFO_DRIVER_DATA_SIZE 40

/* if you do need the rateset, then you have less space */
#define IEEE80211_TX_INFO_RATE_DRIVER_DATA_SIZE 24

/* maximum number of rate stages */
#define IEEE80211_TX_MAX_RATES	5

/**
 * struct ieee80211_tx_rate - rate selection/status
 *
 * @idx: rate index to attempt to send with
 * @flags: rate control flags (&enum mac80211_rate_control_flags)
 * @count: number of tries in this rate before going to the next rate
 *
 * A value of -1 for @idx indicates an invalid rate and, if used
 * in an array of retry rates, that no more rates should be tried.
 *
 * When used for transmit status reporting, the driver should
 * always report the rate along with the flags it used.
 *
 * &struct ieee80211_tx_info contains an array of these structs
 * in the control information, and it will be filled by the rate
 * control algorithm according to what should be sent. For example,
 * if this array contains, in the format { <idx>, <count> } the
 * information
 *    { 3, 2 }, { 2, 2 }, { 1, 4 }, { -1, 0 }, { -1, 0 }
 * then this means that the frame should be transmitted
 * up to twice at rate 3, up to twice at rate 2, and up to four
 * times at rate 1 if it doesn't get acknowledged. Say it gets
 * acknowledged by the peer after the fifth attempt, the status
 * information should then contain
 *   { 3, 2 }, { 2, 2 }, { 1, 1 }, { -1, 0 } ...
 * since it was transmitted twice at rate 3, twice at rate 2
 * and once at rate 1 after which we received an acknowledgement.
 */
struct ieee80211_tx_rate {
	s8 idx;
	u8 count;
	u8 flags;
} __attribute__((packed));

/**
 * struct ieee80211_tx_info - skb transmit information
 *
 * This structure is placed in skb->cb for three uses:
 *  (1) mac80211 TX control - mac80211 tells the driver what to do
 *  (2) driver internal use (if applicable)
 *  (3) TX status information - driver tells mac80211 what happened
 *
 * The TX control's sta pointer is only valid during the ->tx call,
 * it may be NULL.
 *
 * @flags: transmit info flags, defined above
 * @band: the band to transmit on (use for checking for races)
 * @antenna_sel_tx: antenna to use, 0 for automatic diversity
 * @pad: padding, ignore
 * @control: union for control data
 * @status: union for status data
 * @driver_data: array of driver_data pointers
 * @ampdu_ack_len: number of acked aggregated frames.
 * 	relevant only if IEEE80211_TX_STAT_AMPDU was set.
 * @ampdu_len: number of aggregated frames.
 * 	relevant only if IEEE80211_TX_STAT_AMPDU was set.
 * @ack_signal: signal strength of the ACK frame
 */
struct ieee80211_tx_info {
	/* common information */
	u32 flags;
	u8 band;

	u8 antenna_sel_tx;

	/* 2 byte hole */
	u8 pad[2];

	union {
		struct {
			union {
				/* rate control */
				struct {
					struct ieee80211_tx_rate rates[
						IEEE80211_TX_MAX_RATES];
					s8 rts_cts_rate_idx;
				};
				/* only needed before rate control */
				unsigned long jiffies;
			};
			/* NB: vif can be NULL for injected frames */
			struct ieee80211_vif *vif;
			struct ieee80211_key_conf *hw_key;
			struct ieee80211_sta *sta;
		} control;
		struct {
			struct ieee80211_tx_rate rates[IEEE80211_TX_MAX_RATES];
			u8 ampdu_ack_len;
			int ack_signal;
			u8 ampdu_len;
			/* 15 bytes free */
		} status;
		struct {
			struct ieee80211_tx_rate driver_rates[
				IEEE80211_TX_MAX_RATES];
			void *rate_driver_data[
				IEEE80211_TX_INFO_RATE_DRIVER_DATA_SIZE / sizeof(void *)];
		};
		void *driver_data[
			IEEE80211_TX_INFO_DRIVER_DATA_SIZE / sizeof(void *)];
	};
};

static inline struct ieee80211_tx_info *IEEE80211_SKB_CB(struct sk_buff *skb)
{
	return (struct ieee80211_tx_info *)skb->cb;
}

static inline struct ieee80211_rx_status *IEEE80211_SKB_RXCB(struct sk_buff *skb)
{
	return (struct ieee80211_rx_status *)skb->cb;
}

/**
 * ieee80211_tx_info_clear_status - clear TX status
 *
 * @info: The &struct ieee80211_tx_info to be cleared.
 *
 * When the driver passes an skb back to mac80211, it must report
 * a number of things in TX status. This function clears everything
 * in the TX status but the rate control information (it does clear
 * the count since you need to fill that in anyway).
 *
 * NOTE: You can only use this function if you do NOT use
 *	 info->driver_data! Use info->rate_driver_data
 *	 instead if you need only the less space that allows.
 */
static inline void
ieee80211_tx_info_clear_status(struct ieee80211_tx_info *info)
{
	int i;

	BUILD_BUG_ON(offsetof(struct ieee80211_tx_info, status.rates) !=
		     offsetof(struct ieee80211_tx_info, control.rates));
	BUILD_BUG_ON(offsetof(struct ieee80211_tx_info, status.rates) !=
		     offsetof(struct ieee80211_tx_info, driver_rates));
	BUILD_BUG_ON(offsetof(struct ieee80211_tx_info, status.rates) != 8);
	/* clear the rate counts */
	for (i = 0; i < IEEE80211_TX_MAX_RATES; i++)
		info->status.rates[i].count = 0;

	BUILD_BUG_ON(
	    offsetof(struct ieee80211_tx_info, status.ampdu_ack_len) != 23);
	memset(&info->status.ampdu_ack_len, 0,
	       sizeof(struct ieee80211_tx_info) -
	       offsetof(struct ieee80211_tx_info, status.ampdu_ack_len));
}


/**
 * enum mac80211_rx_flags - receive flags
 *
 * These flags are used with the @flag member of &struct ieee80211_rx_status.
 * @RX_FLAG_MMIC_ERROR: Michael MIC error was reported on this frame.
 *	Use together with %RX_FLAG_MMIC_STRIPPED.
 * @RX_FLAG_DECRYPTED: This frame was decrypted in hardware.
 * @RX_FLAG_MMIC_STRIPPED: the Michael MIC is stripped off this frame,
 *	verification has been done by the hardware.
 * @RX_FLAG_IV_STRIPPED: The IV/ICV are stripped from this frame.
 *	If this flag is set, the stack cannot do any replay detection
 *	hence the driver or hardware will have to do that.
 * @RX_FLAG_FAILED_FCS_CRC: Set this flag if the FCS check failed on
 *	the frame.
 * @RX_FLAG_FAILED_PLCP_CRC: Set this flag if the PCLP check failed on
 *	the frame.
 * @RX_FLAG_TSFT: The timestamp passed in the RX status (@mactime field)
 *	is valid. This is useful in monitor mode and necessary for beacon frames
 *	to enable IBSS merging.
 * @RX_FLAG_SHORTPRE: Short preamble was used for this frame
 * @RX_FLAG_HT: HT MCS was used and rate_idx is MCS index
 * @RX_FLAG_40MHZ: HT40 (40 MHz) was used
 * @RX_FLAG_SHORT_GI: Short guard interval was used
 * @RX_FLAG_INTERNAL_CMTR: set internally after frame was reported
 *	on cooked monitor to avoid double-reporting it for multiple
 *	virtual interfaces
 */
enum mac80211_rx_flags {
	RX_FLAG_MMIC_ERROR	= 1<<0,
	RX_FLAG_DECRYPTED	= 1<<1,
	RX_FLAG_MMIC_STRIPPED	= 1<<3,
	RX_FLAG_IV_STRIPPED	= 1<<4,
	RX_FLAG_FAILED_FCS_CRC	= 1<<5,
	RX_FLAG_FAILED_PLCP_CRC = 1<<6,
	RX_FLAG_TSFT		= 1<<7,
	RX_FLAG_SHORTPRE	= 1<<8,
	RX_FLAG_HT		= 1<<9,
	RX_FLAG_40MHZ		= 1<<10,
	RX_FLAG_SHORT_GI	= 1<<11,
	RX_FLAG_INTERNAL_CMTR	= 1<<12,
};

/**
 * struct ieee80211_rx_status - receive status
 *
 * The low-level driver should provide this information (the subset
 * supported by hardware) to the 802.11 code with each received
 * frame, in the skb's control buffer (cb).
 *
 * @mactime: value in microseconds of the 64-bit Time Synchronization Function
 * 	(TSF) timer when the first data symbol (MPDU) arrived at the hardware.
 * @band: the active band when this frame was received
 * @freq: frequency the radio was tuned to when receiving this frame, in MHz
 * @signal: signal strength when receiving this frame, either in dBm, in dB or
 *	unspecified depending on the hardware capabilities flags
 *	@IEEE80211_HW_SIGNAL_*
 * @antenna: antenna used
 * @rate_idx: index of data rate into band's supported rates or MCS index if
 *	HT rates are use (RX_FLAG_HT)
 * @flag: %RX_FLAG_*
 */
struct ieee80211_rx_status {
	u64 mactime;
	enum ieee80211_band band;
	int freq;
	int signal;
	int antenna;
	int rate_idx;
	int flag;
};

/**
 * enum ieee80211_conf_flags - configuration flags
 *
 * Flags to define PHY configuration options
 *
 * @IEEE80211_CONF_MONITOR: there's a monitor interface present -- use this
 *	to determine for example whether to calculate timestamps for packets
 *	or not, do not use instead of filter flags!
 * @IEEE80211_CONF_PS: Enable 802.11 power save mode (managed mode only).
 *	This is the power save mode defined by IEEE 802.11-2007 section 11.2,
 *	meaning that the hardware still wakes up for beacons, is able to
 *	transmit frames and receive the possible acknowledgment frames.
 *	Not to be confused with hardware specific wakeup/sleep states,
 *	driver is responsible for that. See the section "Powersave support"
 *	for more.
 * @IEEE80211_CONF_IDLE: The device is running, but idle; if the flag is set
 *	the driver should be prepared to handle configuration requests but
 *	may turn the device off as much as possible. Typically, this flag will
 *	be set when an interface is set UP but not associated or scanning, but
 *	it can also be unset in that case when monitor interfaces are active.
 * @IEEE80211_CONF_QOS: Enable 802.11e QoS also know as WMM (Wireless
 *      Multimedia). On some drivers (iwlwifi is one of know) we have
 *      to enable/disable QoS explicitly.
 */
enum ieee80211_conf_flags {
	IEEE80211_CONF_MONITOR		= (1<<0),
	IEEE80211_CONF_PS		= (1<<1),
	IEEE80211_CONF_IDLE		= (1<<2),
	IEEE80211_CONF_QOS		= (1<<3),
};


/**
 * enum ieee80211_conf_changed - denotes which configuration changed
 *
 * @IEEE80211_CONF_CHANGE_LISTEN_INTERVAL: the listen interval changed
 * @IEEE80211_CONF_CHANGE_MONITOR: the monitor flag changed
 * @IEEE80211_CONF_CHANGE_PS: the PS flag or dynamic PS timeout changed
 * @IEEE80211_CONF_CHANGE_POWER: the TX power changed
 * @IEEE80211_CONF_CHANGE_CHANNEL: the channel/channel_type changed
 * @IEEE80211_CONF_CHANGE_RETRY_LIMITS: retry limits changed
 * @IEEE80211_CONF_CHANGE_IDLE: Idle flag changed
 * @IEEE80211_CONF_CHANGE_SMPS: Spatial multiplexing powersave mode changed
 * @IEEE80211_CONF_CHANGE_QOS: Quality of service was enabled or disabled
 */
enum ieee80211_conf_changed {
	IEEE80211_CONF_CHANGE_SMPS		= BIT(1),
	IEEE80211_CONF_CHANGE_LISTEN_INTERVAL	= BIT(2),
	IEEE80211_CONF_CHANGE_MONITOR		= BIT(3),
	IEEE80211_CONF_CHANGE_PS		= BIT(4),
	IEEE80211_CONF_CHANGE_POWER		= BIT(5),
	IEEE80211_CONF_CHANGE_CHANNEL		= BIT(6),
	IEEE80211_CONF_CHANGE_RETRY_LIMITS	= BIT(7),
	IEEE80211_CONF_CHANGE_IDLE		= BIT(8),
	IEEE80211_CONF_CHANGE_QOS		= BIT(9),
};

/**
 * enum ieee80211_smps_mode - spatial multiplexing power save mode
 *
 * @IEEE80211_SMPS_AUTOMATIC: automatic
 * @IEEE80211_SMPS_OFF: off
 * @IEEE80211_SMPS_STATIC: static
 * @IEEE80211_SMPS_DYNAMIC: dynamic
 * @IEEE80211_SMPS_NUM_MODES: internal, don't use
 */
enum ieee80211_smps_mode {
	IEEE80211_SMPS_AUTOMATIC,
	IEEE80211_SMPS_OFF,
	IEEE80211_SMPS_STATIC,
	IEEE80211_SMPS_DYNAMIC,

	/* keep last */
	IEEE80211_SMPS_NUM_MODES,
};

/**
 * struct ieee80211_conf - configuration of the device
 *
 * This struct indicates how the driver shall configure the hardware.
 *
 * @flags: configuration flags defined above
 *
 * @listen_interval: listen interval in units of beacon interval
 * @max_sleep_period: the maximum number of beacon intervals to sleep for
 *	before checking the beacon for a TIM bit (managed mode only); this
 *	value will be only achievable between DTIM frames, the hardware
 *	needs to check for the multicast traffic bit in DTIM beacons.
 *	This variable is valid only when the CONF_PS flag is set.
 * @ps_dtim_period: The DTIM period of the AP we're connected to, for use
 *	in power saving. Power saving will not be enabled until a beacon
 *	has been received and the DTIM period is known.
 * @dynamic_ps_timeout: The dynamic powersave timeout (in ms), see the
 *	powersave documentation below. This variable is valid only when
 *	the CONF_PS flag is set.
 *
 * @power_level: requested transmit power (in dBm)
 *
 * @channel: the channel to tune to
 * @channel_type: the channel (HT) type
 *
 * @long_frame_max_tx_count: Maximum number of transmissions for a "long" frame
 *    (a frame not RTS protected), called "dot11LongRetryLimit" in 802.11,
 *    but actually means the number of transmissions not the number of retries
 * @short_frame_max_tx_count: Maximum number of transmissions for a "short"
 *    frame, called "dot11ShortRetryLimit" in 802.11, but actually means the
 *    number of transmissions not the number of retries
 *
 * @smps_mode: spatial multiplexing powersave mode; note that
 *	%IEEE80211_SMPS_STATIC is used when the device is not
 *	configured for an HT channel
 */
struct ieee80211_conf {
	u32 flags;
	int power_level, dynamic_ps_timeout;
	int max_sleep_period;

	u16 listen_interval;
	u8 ps_dtim_period;

	u8 long_frame_max_tx_count, short_frame_max_tx_count;

	struct ieee80211_channel *channel;
	enum nl80211_channel_type channel_type;
	enum ieee80211_smps_mode smps_mode;
};

/**
 * struct ieee80211_channel_switch - holds the channel switch data
 *
 * The information provided in this structure is required for channel switch
 * operation.
 *
 * @timestamp: value in microseconds of the 64-bit Time Synchronization
 *	Function (TSF) timer when the frame containing the channel switch
 *	announcement was received. This is simply the rx.mactime parameter
 *	the driver passed into mac80211.
 * @block_tx: Indicates whether transmission must be blocked before the
 *	scheduled channel switch, as indicated by the AP.
 * @channel: the new channel to switch to
 * @count: the number of TBTT's until the channel switch event
 */
struct ieee80211_channel_switch {
	u64 timestamp;
	bool block_tx;
	struct ieee80211_channel *channel;
	u8 count;
};

/**
 * struct ieee80211_vif - per-interface data
 *
 * Data in this structure is continually present for driver
 * use during the life of a virtual interface.
 *
 * @type: type of this virtual interface
 * @bss_conf: BSS configuration for this interface, either our own
 *	or the BSS we're associated to
 * @addr: address of this interface
 * @drv_priv: data area for driver use, will always be aligned to
 *	sizeof(void *).
 */
struct ieee80211_vif {
	enum nl80211_iftype type;
	struct ieee80211_bss_conf bss_conf;
	u8 addr[ETH_ALEN];
	/* must be last */
	u8 drv_priv[0] __attribute__((__aligned__(sizeof(void *))));
};

static inline bool ieee80211_vif_is_mesh(struct ieee80211_vif *vif)
{
#ifdef CONFIG_MAC80211_MESH
	return vif->type == NL80211_IFTYPE_MESH_POINT;
#endif
	return false;
}

/**
 * enum ieee80211_key_alg - key algorithm
 * @ALG_WEP: WEP40 or WEP104
 * @ALG_TKIP: TKIP
 * @ALG_CCMP: CCMP (AES)
 * @ALG_AES_CMAC: AES-128-CMAC
 */
enum ieee80211_key_alg {
	ALG_WEP,
	ALG_TKIP,
	ALG_CCMP,
	ALG_AES_CMAC,
};

/**
 * enum ieee80211_key_flags - key flags
 *
 * These flags are used for communication about keys between the driver
 * and mac80211, with the @flags parameter of &struct ieee80211_key_conf.
 *
 * @IEEE80211_KEY_FLAG_WMM_STA: Set by mac80211, this flag indicates
 *	that the STA this key will be used with could be using QoS.
 * @IEEE80211_KEY_FLAG_GENERATE_IV: This flag should be set by the
 *	driver to indicate that it requires IV generation for this
 *	particular key.
 * @IEEE80211_KEY_FLAG_GENERATE_MMIC: This flag should be set by
 *	the driver for a TKIP key if it requires Michael MIC
 *	generation in software.
 * @IEEE80211_KEY_FLAG_PAIRWISE: Set by mac80211, this flag indicates
 *	that the key is pairwise rather then a shared key.
 * @IEEE80211_KEY_FLAG_SW_MGMT: This flag should be set by the driver for a
 *	CCMP key if it requires CCMP encryption of management frames (MFP) to
 *	be done in software.
 */
enum ieee80211_key_flags {
	IEEE80211_KEY_FLAG_WMM_STA	= 1<<0,
	IEEE80211_KEY_FLAG_GENERATE_IV	= 1<<1,
	IEEE80211_KEY_FLAG_GENERATE_MMIC= 1<<2,
	IEEE80211_KEY_FLAG_PAIRWISE	= 1<<3,
	IEEE80211_KEY_FLAG_SW_MGMT	= 1<<4,
};

/**
 * struct ieee80211_key_conf - key information
 *
 * This key information is given by mac80211 to the driver by
 * the set_key() callback in &struct ieee80211_ops.
 *
 * @hw_key_idx: To be set by the driver, this is the key index the driver
 *	wants to be given when a frame is transmitted and needs to be
 *	encrypted in hardware.
 * @alg: The key algorithm.
 * @flags: key flags, see &enum ieee80211_key_flags.
 * @keyidx: the key index (0-3)
 * @keylen: key material length
 * @key: key material. For ALG_TKIP the key is encoded as a 256-bit (32 byte)
 * 	data block:
 * 	- Temporal Encryption Key (128 bits)
 * 	- Temporal Authenticator Tx MIC Key (64 bits)
 * 	- Temporal Authenticator Rx MIC Key (64 bits)
 * @icv_len: The ICV length for this key type
 * @iv_len: The IV length for this key type
 */
struct ieee80211_key_conf {
	enum ieee80211_key_alg alg;
	u8 icv_len;
	u8 iv_len;
	u8 hw_key_idx;
	u8 flags;
	s8 keyidx;
	u8 keylen;
	u8 key[0];
};

/**
 * enum set_key_cmd - key command
 *
 * Used with the set_key() callback in &struct ieee80211_ops, this
 * indicates whether a key is being removed or added.
 *
 * @SET_KEY: a key is set
 * @DISABLE_KEY: a key must be disabled
 */
enum set_key_cmd {
	SET_KEY, DISABLE_KEY,
};

/**
 * struct ieee80211_sta - station table entry
 *
 * A station table entry represents a station we are possibly
 * communicating with. Since stations are RCU-managed in
 * mac80211, any ieee80211_sta pointer you get access to must
 * either be protected by rcu_read_lock() explicitly or implicitly,
 * or you must take good care to not use such a pointer after a
 * call to your sta_remove callback that removed it.
 *
 * @addr: MAC address
 * @aid: AID we assigned to the station if we're an AP
 * @supp_rates: Bitmap of supported rates (per band)
 * @ht_cap: HT capabilities of this STA; restricted to our own TX capabilities
 * @drv_priv: data area for driver use, will always be aligned to
 *	sizeof(void *), size is determined in hw information.
 */
struct ieee80211_sta {
	u32 supp_rates[IEEE80211_NUM_BANDS];
	u8 addr[ETH_ALEN];
	u16 aid;
	struct ieee80211_sta_ht_cap ht_cap;

	/* must be last */
	u8 drv_priv[0] __attribute__((__aligned__(sizeof(void *))));
};

/**
 * enum sta_notify_cmd - sta notify command
 *
 * Used with the sta_notify() callback in &struct ieee80211_ops, this
 * indicates if an associated station made a power state transition.
 *
 * @STA_NOTIFY_SLEEP: a station is now sleeping
 * @STA_NOTIFY_AWAKE: a sleeping station woke up
 */
enum sta_notify_cmd {
	STA_NOTIFY_SLEEP, STA_NOTIFY_AWAKE,
};

/**
 * enum ieee80211_tkip_key_type - get tkip key
 *
 * Used by drivers which need to get a tkip key for skb. Some drivers need a
 * phase 1 key, others need a phase 2 key. A single function allows the driver
 * to get the key, this enum indicates what type of key is required.
 *
 * @IEEE80211_TKIP_P1_KEY: the driver needs a phase 1 key
 * @IEEE80211_TKIP_P2_KEY: the driver needs a phase 2 key
 */
enum ieee80211_tkip_key_type {
	IEEE80211_TKIP_P1_KEY,
	IEEE80211_TKIP_P2_KEY,
};

/**
 * enum ieee80211_hw_flags - hardware flags
 *
 * These flags are used to indicate hardware capabilities to
 * the stack. Generally, flags here should have their meaning
 * done in a way that the simplest hardware doesn't need setting
 * any particular flags. There are some exceptions to this rule,
 * however, so you are advised to review these flags carefully.
 *
 * @IEEE80211_HW_HAS_RATE_CONTROL:
 *	The hardware or firmware includes rate control, and cannot be
 *	controlled by the stack. As such, no rate control algorithm
 *	should be instantiated, and the TX rate reported to userspace
 *	will be taken from the TX status instead of the rate control
 *	algorithm.
 *	Note that this requires that the driver implement a number of
 *	callbacks so it has the correct information, it needs to have
 *	the @set_rts_threshold callback and must look at the BSS config
 *	@use_cts_prot for G/N protection, @use_short_slot for slot
 *	timing in 2.4 GHz and @use_short_preamble for preambles for
 *	CCK frames.
 *
 * @IEEE80211_HW_RX_INCLUDES_FCS:
 *	Indicates that received frames passed to the stack include
 *	the FCS at the end.
 *
 * @IEEE80211_HW_HOST_BROADCAST_PS_BUFFERING:
 *	Some wireless LAN chipsets buffer broadcast/multicast frames
 *	for power saving stations in the hardware/firmware and others
 *	rely on the host system for such buffering. This option is used
 *	to configure the IEEE 802.11 upper layer to buffer broadcast and
 *	multicast frames when there are power saving stations so that
 *	the driver can fetch them with ieee80211_get_buffered_bc().
 *
 * @IEEE80211_HW_2GHZ_SHORT_SLOT_INCAPABLE:
 *	Hardware is not capable of short slot operation on the 2.4 GHz band.
 *
 * @IEEE80211_HW_2GHZ_SHORT_PREAMBLE_INCAPABLE:
 *	Hardware is not capable of receiving frames with short preamble on
 *	the 2.4 GHz band.
 *
 * @IEEE80211_HW_SIGNAL_UNSPEC:
 *	Hardware can provide signal values but we don't know its units. We
 *	expect values between 0 and @max_signal.
 *	If possible please provide dB or dBm instead.
 *
 * @IEEE80211_HW_SIGNAL_DBM:
 *	Hardware gives signal values in dBm, decibel difference from
 *	one milliwatt. This is the preferred method since it is standardized
 *	between different devices. @max_signal does not need to be set.
 *
 * @IEEE80211_HW_SPECTRUM_MGMT:
 * 	Hardware supports spectrum management defined in 802.11h
 * 	Measurement, Channel Switch, Quieting, TPC
 *
 * @IEEE80211_HW_AMPDU_AGGREGATION:
 *	Hardware supports 11n A-MPDU aggregation.
 *
 * @IEEE80211_HW_SUPPORTS_PS:
 *	Hardware has power save support (i.e. can go to sleep).
 *
 * @IEEE80211_HW_PS_NULLFUNC_STACK:
 *	Hardware requires nullfunc frame handling in stack, implies
 *	stack support for dynamic PS.
 *
 * @IEEE80211_HW_SUPPORTS_DYNAMIC_PS:
 *	Hardware has support for dynamic PS.
 *
 * @IEEE80211_HW_MFP_CAPABLE:
 *	Hardware supports management frame protection (MFP, IEEE 802.11w).
 *
 * @IEEE80211_HW_BEACON_FILTER:
 *	Hardware supports dropping of irrelevant beacon frames to
 *	avoid waking up cpu.
 *
 * @IEEE80211_HW_SUPPORTS_STATIC_SMPS:
 *	Hardware supports static spatial multiplexing powersave,
 *	ie. can turn off all but one chain even on HT connections
 *	that should be using more chains.
 *
 * @IEEE80211_HW_SUPPORTS_DYNAMIC_SMPS:
 *	Hardware supports dynamic spatial multiplexing powersave,
 *	ie. can turn off all but one chain and then wake the rest
 *	up as required after, for example, rts/cts handshake.
 *
 * @IEEE80211_HW_SUPPORTS_UAPSD:
 *	Hardware supports Unscheduled Automatic Power Save Delivery
 *	(U-APSD) in managed mode. The mode is configured with
 *	conf_tx() operation.
 *
 * @IEEE80211_HW_REPORTS_TX_ACK_STATUS:
 *	Hardware can provide ack status reports of Tx frames to
 *	the stack.
 *
 * @IEEE80211_HW_CONNECTION_MONITOR:
 *      The hardware performs its own connection monitoring, including
 *      periodic keep-alives to the AP and probing the AP on beacon loss.
 *      When this flag is set, signaling beacon-loss will cause an immediate
 *      change to disassociated state.
 *
 * @IEEE80211_HW_SUPPORTS_CQM_RSSI:
 *	Hardware can do connection quality monitoring - i.e. it can monitor
 *	connection quality related parameters, such as the RSSI level and
 *	provide notifications if configured trigger levels are reached.
 *
 */
enum ieee80211_hw_flags {
	IEEE80211_HW_HAS_RATE_CONTROL			= 1<<0,
	IEEE80211_HW_RX_INCLUDES_FCS			= 1<<1,
	IEEE80211_HW_HOST_BROADCAST_PS_BUFFERING	= 1<<2,
	IEEE80211_HW_2GHZ_SHORT_SLOT_INCAPABLE		= 1<<3,
	IEEE80211_HW_2GHZ_SHORT_PREAMBLE_INCAPABLE	= 1<<4,
	IEEE80211_HW_SIGNAL_UNSPEC			= 1<<5,
	IEEE80211_HW_SIGNAL_DBM				= 1<<6,
	/* use this hole */
	IEEE80211_HW_SPECTRUM_MGMT			= 1<<8,
	IEEE80211_HW_AMPDU_AGGREGATION			= 1<<9,
	IEEE80211_HW_SUPPORTS_PS			= 1<<10,
	IEEE80211_HW_PS_NULLFUNC_STACK			= 1<<11,
	IEEE80211_HW_SUPPORTS_DYNAMIC_PS		= 1<<12,
	IEEE80211_HW_MFP_CAPABLE			= 1<<13,
	IEEE80211_HW_BEACON_FILTER			= 1<<14,
	IEEE80211_HW_SUPPORTS_STATIC_SMPS		= 1<<15,
	IEEE80211_HW_SUPPORTS_DYNAMIC_SMPS		= 1<<16,
	IEEE80211_HW_SUPPORTS_UAPSD			= 1<<17,
	IEEE80211_HW_REPORTS_TX_ACK_STATUS		= 1<<18,
	IEEE80211_HW_CONNECTION_MONITOR			= 1<<19,
	IEEE80211_HW_SUPPORTS_CQM_RSSI			= 1<<20,
};

/**
 * struct ieee80211_hw - hardware information and state
 *
 * This structure contains the configuration and hardware
 * information for an 802.11 PHY.
 *
 * @wiphy: This points to the &struct wiphy allocated for this
 *	802.11 PHY. You must fill in the @perm_addr and @dev
 *	members of this structure using SET_IEEE80211_DEV()
 *	and SET_IEEE80211_PERM_ADDR(). Additionally, all supported
 *	bands (with channels, bitrates) are registered here.
 *
 * @conf: &struct ieee80211_conf, device configuration, don't use.
 *
 * @priv: pointer to private area that was allocated for driver use
 *	along with this structure.
 *
 * @flags: hardware flags, see &enum ieee80211_hw_flags.
 *
 * @extra_tx_headroom: headroom to reserve in each transmit skb
 *	for use by the driver (e.g. for transmit headers.)
 *
 * @channel_change_time: time (in microseconds) it takes to change channels.
 *
 * @max_signal: Maximum value for signal (rssi) in RX information, used
 *     only when @IEEE80211_HW_SIGNAL_UNSPEC or @IEEE80211_HW_SIGNAL_DB
 *
 * @max_listen_interval: max listen interval in units of beacon interval
 *     that HW supports
 *
 * @queues: number of available hardware transmit queues for
 *	data packets. WMM/QoS requires at least four, these
 *	queues need to have configurable access parameters.
 *
 * @rate_control_algorithm: rate control algorithm for this hardware.
 *	If unset (NULL), the default algorithm will be used. Must be
 *	set before calling ieee80211_register_hw().
 *
 * @vif_data_size: size (in bytes) of the drv_priv data area
 *	within &struct ieee80211_vif.
 * @sta_data_size: size (in bytes) of the drv_priv data area
 *	within &struct ieee80211_sta.
 *
 * @max_rates: maximum number of alternate rate retry stages
 * @max_rate_tries: maximum number of tries for each stage
 */
struct ieee80211_hw {
	struct ieee80211_conf conf;
	struct wiphy *wiphy;
	const char *rate_control_algorithm;
	void *priv;
	u32 flags;
	unsigned int extra_tx_headroom;
	int channel_change_time;
	int vif_data_size;
	int sta_data_size;
	u16 queues;
	u16 max_listen_interval;
	s8 max_signal;
	u8 max_rates;
	u8 max_rate_tries;
};

/**
 * wiphy_to_ieee80211_hw - return a mac80211 driver hw struct from a wiphy
 *
 * @wiphy: the &struct wiphy which we want to query
 *
 * mac80211 drivers can use this to get to their respective
 * &struct ieee80211_hw. Drivers wishing to get to their own private
 * structure can then access it via hw->priv. Note that mac802111 drivers should
 * not use wiphy_priv() to try to get their private driver structure as this
 * is already used internally by mac80211.
 */
struct ieee80211_hw *wiphy_to_ieee80211_hw(struct wiphy *wiphy);

/**
 * SET_IEEE80211_DEV - set device for 802.11 hardware
 *
 * @hw: the &struct ieee80211_hw to set the device for
 * @dev: the &struct device of this 802.11 device
 */
static inline void SET_IEEE80211_DEV(struct ieee80211_hw *hw, struct device *dev)
{
	set_wiphy_dev(hw->wiphy, dev);
}

/**
 * SET_IEEE80211_PERM_ADDR - set the permanent MAC address for 802.11 hardware
 *
 * @hw: the &struct ieee80211_hw to set the MAC address for
 * @addr: the address to set
 */
static inline void SET_IEEE80211_PERM_ADDR(struct ieee80211_hw *hw, u8 *addr)
{
	memcpy(hw->wiphy->perm_addr, addr, ETH_ALEN);
}

static inline struct ieee80211_rate *
ieee80211_get_tx_rate(const struct ieee80211_hw *hw,
		      const struct ieee80211_tx_info *c)
{
	if (WARN_ON(c->control.rates[0].idx < 0))
		return NULL;
	return &hw->wiphy->bands[c->band]->bitrates[c->control.rates[0].idx];
}

static inline struct ieee80211_rate *
ieee80211_get_rts_cts_rate(const struct ieee80211_hw *hw,
			   const struct ieee80211_tx_info *c)
{
	if (c->control.rts_cts_rate_idx < 0)
		return NULL;
	return &hw->wiphy->bands[c->band]->bitrates[c->control.rts_cts_rate_idx];
}

static inline struct ieee80211_rate *
ieee80211_get_alt_retry_rate(const struct ieee80211_hw *hw,
			     const struct ieee80211_tx_info *c, int idx)
{
	if (c->control.rates[idx + 1].idx < 0)
		return NULL;
	return &hw->wiphy->bands[c->band]->bitrates[c->control.rates[idx + 1].idx];
}

/**
 * DOC: Hardware crypto acceleration
 *
 * mac80211 is capable of taking advantage of many hardware
 * acceleration designs for encryption and decryption operations.
 *
 * The set_key() callback in the &struct ieee80211_ops for a given
 * device is called to enable hardware acceleration of encryption and
 * decryption. The callback takes a @sta parameter that will be NULL
 * for default keys or keys used for transmission only, or point to
 * the station information for the peer for individual keys.
 * Multiple transmission keys with the same key index may be used when
 * VLANs are configured for an access point.
 *
 * When transmitting, the TX control data will use the @hw_key_idx
 * selected by the driver by modifying the &struct ieee80211_key_conf
 * pointed to by the @key parameter to the set_key() function.
 *
 * The set_key() call for the %SET_KEY command should return 0 if
 * the key is now in use, -%EOPNOTSUPP or -%ENOSPC if it couldn't be
 * added; if you return 0 then hw_key_idx must be assigned to the
 * hardware key index, you are free to use the full u8 range.
 *
 * When the cmd is %DISABLE_KEY then it must succeed.
 *
 * Note that it is permissible to not decrypt a frame even if a key
 * for it has been uploaded to hardware, the stack will not make any
 * decision based on whether a key has been uploaded or not but rather
 * based on the receive flags.
 *
 * The &struct ieee80211_key_conf structure pointed to by the @key
 * parameter is guaranteed to be valid until another call to set_key()
 * removes it, but it can only be used as a cookie to differentiate
 * keys.
 *
 * In TKIP some HW need to be provided a phase 1 key, for RX decryption
 * acceleration (i.e. iwlwifi). Those drivers should provide update_tkip_key
 * handler.
 * The update_tkip_key() call updates the driver with the new phase 1 key.
 * This happens everytime the iv16 wraps around (every 65536 packets). The
 * set_key() call will happen only once for each key (unless the AP did
 * rekeying), it will not include a valid phase 1 key. The valid phase 1 key is
 * provided by update_tkip_key only. The trigger that makes mac80211 call this
 * handler is software decryption with wrap around of iv16.
 */

/**
 * DOC: Powersave support
 *
 * mac80211 has support for various powersave implementations.
 *
 * First, it can support hardware that handles all powersaving by itself,
 * such hardware should simply set the %IEEE80211_HW_SUPPORTS_PS hardware
 * flag. In that case, it will be told about the desired powersave mode
 * with the %IEEE80211_CONF_PS flag depending on the association status.
 * The hardware must take care of sending nullfunc frames when necessary,
 * i.e. when entering and leaving powersave mode. The hardware is required
 * to look at the AID in beacons and signal to the AP that it woke up when
 * it finds traffic directed to it.
 *
 * %IEEE80211_CONF_PS flag enabled means that the powersave mode defined in
 * IEEE 802.11-2007 section 11.2 is enabled. This is not to be confused
 * with hardware wakeup and sleep states. Driver is responsible for waking
 * up the hardware before issueing commands to the hardware and putting it
 * back to sleep at approriate times.
 *
 * When PS is enabled, hardware needs to wakeup for beacons and receive the
 * buffered multicast/broadcast frames after the beacon. Also it must be
 * possible to send frames and receive the acknowledment frame.
 *
 * Other hardware designs cannot send nullfunc frames by themselves and also
 * need software support for parsing the TIM bitmap. This is also supported
 * by mac80211 by combining the %IEEE80211_HW_SUPPORTS_PS and
 * %IEEE80211_HW_PS_NULLFUNC_STACK flags. The hardware is of course still
 * required to pass up beacons. The hardware is still required to handle
 * waking up for multicast traffic; if it cannot the driver must handle that
 * as best as it can, mac80211 is too slow to do that.
 *
 * Dynamic powersave is an extension to normal powersave in which the
 * hardware stays awake for a user-specified period of time after sending a
 * frame so that reply frames need not be buffered and therefore delayed to
 * the next wakeup. It's compromise of getting good enough latency when
 * there's data traffic and still saving significantly power in idle
 * periods.
 *
 * Dynamic powersave is supported by simply mac80211 enabling and disabling
 * PS based on traffic. Driver needs to only set %IEEE80211_HW_SUPPORTS_PS
 * flag and mac80211 will handle everything automatically. Additionally,
 * hardware having support for the dynamic PS feature may set the
 * %IEEE80211_HW_SUPPORTS_DYNAMIC_PS flag to indicate that it can support
 * dynamic PS mode itself. The driver needs to look at the
 * @dynamic_ps_timeout hardware configuration value and use it that value
 * whenever %IEEE80211_CONF_PS is set. In this case mac80211 will disable
 * dynamic PS feature in stack and will just keep %IEEE80211_CONF_PS
 * enabled whenever user has enabled powersave.
 *
 * Driver informs U-APSD client support by enabling
 * %IEEE80211_HW_SUPPORTS_UAPSD flag. The mode is configured through the
 * uapsd paramater in conf_tx() operation. Hardware needs to send the QoS
 * Nullfunc frames and stay awake until the service period has ended. To
 * utilize U-APSD, dynamic powersave is disabled for voip AC and all frames
 * from that AC are transmitted with powersave enabled.
 *
 * Note: U-APSD client mode is not yet supported with
 * %IEEE80211_HW_PS_NULLFUNC_STACK.
 */

/**
 * DOC: Beacon filter support
 *
 * Some hardware have beacon filter support to reduce host cpu wakeups
 * which will reduce system power consumption. It usuallly works so that
 * the firmware creates a checksum of the beacon but omits all constantly
 * changing elements (TSF, TIM etc). Whenever the checksum changes the
 * beacon is forwarded to the host, otherwise it will be just dropped. That
 * way the host will only receive beacons where some relevant information
 * (for example ERP protection or WMM settings) have changed.
 *
 * Beacon filter support is advertised with the %IEEE80211_HW_BEACON_FILTER
 * hardware capability. The driver needs to enable beacon filter support
 * whenever power save is enabled, that is %IEEE80211_CONF_PS is set. When
 * power save is enabled, the stack will not check for beacon loss and the
 * driver needs to notify about loss of beacons with ieee80211_beacon_loss().
 *
 * The time (or number of beacons missed) until the firmware notifies the
 * driver of a beacon loss event (which in turn causes the driver to call
 * ieee80211_beacon_loss()) should be configurable and will be controlled
 * by mac80211 and the roaming algorithm in the future.
 *
 * Since there may be constantly changing information elements that nothing
 * in the software stack cares about, we will, in the future, have mac80211
 * tell the driver which information elements are interesting in the sense
 * that we want to see changes in them. This will include
 *  - a list of information element IDs
 *  - a list of OUIs for the vendor information element
 *
 * Ideally, the hardware would filter out any beacons without changes in the
 * requested elements, but if it cannot support that it may, at the expense
 * of some efficiency, filter out only a subset. For example, if the device
 * doesn't support checking for OUIs it should pass up all changes in all
 * vendor information elements.
 *
 * Note that change, for the sake of simplification, also includes information
 * elements appearing or disappearing from the beacon.
 *
 * Some hardware supports an "ignore list" instead, just make sure nothing
 * that was requested is on the ignore list, and include commonly changing
 * information element IDs in the ignore list, for example 11 (BSS load) and
 * the various vendor-assigned IEs with unknown contents (128, 129, 133-136,
 * 149, 150, 155, 156, 173, 176, 178, 179, 219); for forward compatibility
 * it could also include some currently unused IDs.
 *
 *
 * In addition to these capabilities, hardware should support notifying the
 * host of changes in the beacon RSSI. This is relevant to implement roaming
 * when no traffic is flowing (when traffic is flowing we see the RSSI of
 * the received data packets). This can consist in notifying the host when
 * the RSSI changes significantly or when it drops below or rises above
 * configurable thresholds. In the future these thresholds will also be
 * configured by mac80211 (which gets them from userspace) to implement
 * them as the roaming algorithm requires.
 *
 * If the hardware cannot implement this, the driver should ask it to
 * periodically pass beacon frames to the host so that software can do the
 * signal strength threshold checking.
 */

/**
 * DOC: Spatial multiplexing power save
 *
 * SMPS (Spatial multiplexing power save) is a mechanism to conserve
 * power in an 802.11n implementation. For details on the mechanism
 * and rationale, please refer to 802.11 (as amended by 802.11n-2009)
 * "11.2.3 SM power save".
 *
 * The mac80211 implementation is capable of sending action frames
 * to update the AP about the station's SMPS mode, and will instruct
 * the driver to enter the specific mode. It will also announce the
 * requested SMPS mode during the association handshake. Hardware
 * support for this feature is required, and can be indicated by
 * hardware flags.
 *
 * The default mode will be "automatic", which nl80211/cfg80211
 * defines to be dynamic SMPS in (regular) powersave, and SMPS
 * turned off otherwise.
 *
 * To support this feature, the driver must set the appropriate
 * hardware support flags, and handle the SMPS flag to the config()
 * operation. It will then with this mechanism be instructed to
 * enter the requested SMPS mode while associated to an HT AP.
 */

/**
 * DOC: Frame filtering
 *
 * mac80211 requires to see many management frames for proper
 * operation, and users may want to see many more frames when
 * in monitor mode. However, for best CPU usage and power consumption,
 * having as few frames as possible percolate through the stack is
 * desirable. Hence, the hardware should filter as much as possible.
 *
 * To achieve this, mac80211 uses filter flags (see below) to tell
 * the driver's configure_filter() function which frames should be
 * passed to mac80211 and which should be filtered out.
 *
 * Before configure_filter() is invoked, the prepare_multicast()
 * callback is invoked with the parameters @mc_count and @mc_list
 * for the combined multicast address list of all virtual interfaces.
 * It's use is optional, and it returns a u64 that is passed to
 * configure_filter(). Additionally, configure_filter() has the
 * arguments @changed_flags telling which flags were changed and
 * @total_flags with the new flag states.
 *
 * If your device has no multicast address filters your driver will
 * need to check both the %FIF_ALLMULTI flag and the @mc_count
 * parameter to see whether multicast frames should be accepted
 * or dropped.
 *
 * All unsupported flags in @total_flags must be cleared.
 * Hardware does not support a flag if it is incapable of _passing_
 * the frame to the stack. Otherwise the driver must ignore
 * the flag, but not clear it.
 * You must _only_ clear the flag (announce no support for the
 * flag to mac80211) if you are not able to pass the packet type
 * to the stack (so the hardware always filters it).
 * So for example, you should clear @FIF_CONTROL, if your hardware
 * always filters control frames. If your hardware always passes
 * control frames to the kernel and is incapable of filtering them,
 * you do _not_ clear the @FIF_CONTROL flag.
 * This rule applies to all other FIF flags as well.
 */

/**
 * enum ieee80211_filter_flags - hardware filter flags
 *
 * These flags determine what the filter in hardware should be
 * programmed to let through and what should not be passed to the
 * stack. It is always safe to pass more frames than requested,
 * but this has negative impact on power consumption.
 *
 * @FIF_PROMISC_IN_BSS: promiscuous mode within your BSS,
 *	think of the BSS as your network segment and then this corresponds
 *	to the regular ethernet device promiscuous mode.
 *
 * @FIF_ALLMULTI: pass all multicast frames, this is used if requested
 *	by the user or if the hardware is not capable of filtering by
 *	multicast address.
 *
 * @FIF_FCSFAIL: pass frames with failed FCS (but you need to set the
 *	%RX_FLAG_FAILED_FCS_CRC for them)
 *
 * @FIF_PLCPFAIL: pass frames with failed PLCP CRC (but you need to set
 *	the %RX_FLAG_FAILED_PLCP_CRC for them
 *
 * @FIF_BCN_PRBRESP_PROMISC: This flag is set during scanning to indicate
 *	to the hardware that it should not filter beacons or probe responses
 *	by BSSID. Filtering them can greatly reduce the amount of processing
 *	mac80211 needs to do and the amount of CPU wakeups, so you should
 *	honour this flag if possible.
 *
 * @FIF_CONTROL: pass control frames (except for PS Poll), if PROMISC_IN_BSS
 *  is not set then only those addressed to this station.
 *
 * @FIF_OTHER_BSS: pass frames destined to other BSSes
 *
 * @FIF_PSPOLL: pass PS Poll frames, if PROMISC_IN_BSS  is not set then only
 *  those addressed to this station.
 */
enum ieee80211_filter_flags {
	FIF_PROMISC_IN_BSS	= 1<<0,
	FIF_ALLMULTI		= 1<<1,
	FIF_FCSFAIL		= 1<<2,
	FIF_PLCPFAIL		= 1<<3,
	FIF_BCN_PRBRESP_PROMISC	= 1<<4,
	FIF_CONTROL		= 1<<5,
	FIF_OTHER_BSS		= 1<<6,
	FIF_PSPOLL		= 1<<7,
};

/**
 * enum ieee80211_ampdu_mlme_action - A-MPDU actions
 *
 * These flags are used with the ampdu_action() callback in
 * &struct ieee80211_ops to indicate which action is needed.
 *
 * Note that drivers MUST be able to deal with a TX aggregation
 * session being stopped even before they OK'ed starting it by
 * calling ieee80211_start_tx_ba_cb_irqsafe, because the peer
 * might receive the addBA frame and send a delBA right away!
 *
 * @IEEE80211_AMPDU_RX_START: start Rx aggregation
 * @IEEE80211_AMPDU_RX_STOP: stop Rx aggregation
 * @IEEE80211_AMPDU_TX_START: start Tx aggregation
 * @IEEE80211_AMPDU_TX_STOP: stop Tx aggregation
 * @IEEE80211_AMPDU_TX_OPERATIONAL: TX aggregation has become operational
 */
enum ieee80211_ampdu_mlme_action {
	IEEE80211_AMPDU_RX_START,
	IEEE80211_AMPDU_RX_STOP,
	IEEE80211_AMPDU_TX_START,
	IEEE80211_AMPDU_TX_STOP,
	IEEE80211_AMPDU_TX_OPERATIONAL,
};

/**
 * struct ieee80211_ops - callbacks from mac80211 to the driver
 *
 * This structure contains various callbacks that the driver may
 * handle or, in some cases, must handle, for example to configure
 * the hardware to a new channel or to transmit a frame.
 *
 * @tx: Handler that 802.11 module calls for each transmitted frame.
 *	skb contains the buffer starting from the IEEE 802.11 header.
 *	The low-level driver should send the frame out based on
 *	configuration in the TX control data. This handler should,
 *	preferably, never fail and stop queues appropriately, more
 *	importantly, however, it must never fail for A-MPDU-queues.
 *	This function should return NETDEV_TX_OK except in very
 *	limited cases.
 *	Must be implemented and atomic.
 *
 * @start: Called before the first netdevice attached to the hardware
 *	is enabled. This should turn on the hardware and must turn on
 *	frame reception (for possibly enabled monitor interfaces.)
 *	Returns negative error codes, these may be seen in userspace,
 *	or zero.
 *	When the device is started it should not have a MAC address
 *	to avoid acknowledging frames before a non-monitor device
 *	is added.
 *	Must be implemented and can sleep.
 *
 * @stop: Called after last netdevice attached to the hardware
 *	is disabled. This should turn off the hardware (at least
 *	it must turn off frame reception.)
 *	May be called right after add_interface if that rejects
 *	an interface. If you added any work onto the mac80211 workqueue
 *	you should ensure to cancel it on this callback.
 *	Must be implemented and can sleep.
 *
 * @add_interface: Called when a netdevice attached to the hardware is
 *	enabled. Because it is not called for monitor mode devices, @start
 *	and @stop must be implemented.
 *	The driver should perform any initialization it needs before
 *	the device can be enabled. The initial configuration for the
 *	interface is given in the conf parameter.
 *	The callback may refuse to add an interface by returning a
 *	negative error code (which will be seen in userspace.)
 *	Must be implemented and can sleep.
 *
 * @remove_interface: Notifies a driver that an interface is going down.
 *	The @stop callback is called after this if it is the last interface
 *	and no monitor interfaces are present.
 *	When all interfaces are removed, the MAC address in the hardware
 *	must be cleared so the device no longer acknowledges packets,
 *	the mac_addr member of the conf structure is, however, set to the
 *	MAC address of the device going away.
 *	Hence, this callback must be implemented. It can sleep.
 *
 * @config: Handler for configuration requests. IEEE 802.11 code calls this
 *	function to change hardware configuration, e.g., channel.
 *	This function should never fail but returns a negative error code
 *	if it does. The callback can sleep.
 *
 * @bss_info_changed: Handler for configuration requests related to BSS
 *	parameters that may vary during BSS's lifespan, and may affect low
 *	level driver (e.g. assoc/disassoc status, erp parameters).
 *	This function should not be used if no BSS has been set, unless
 *	for association indication. The @changed parameter indicates which
 *	of the bss parameters has changed when a call is made. The callback
 *	can sleep.
 *
 * @configure_arp_filter: Configuration function for hardware ARP query filter.
 *	This function is called with all the IP addresses configured to the
 *	interface as argument - all ARP queries targeted to any of these
 *	addresses must pass through. If the hardware filter does not support
 *	enought addresses, hardware filtering must be disabled. The ifa_list
 *	argument may be NULL, indicating that filtering must be disabled.
 *	This function is called upon association complete with current
 *	address(es), and while associated whenever the IP address(es) change.
 *	The callback can sleep.
 *
 * @prepare_multicast: Prepare for multicast filter configuration.
 *	This callback is optional, and its return value is passed
 *	to configure_filter(). This callback must be atomic.
 *
 * @configure_filter: Configure the device's RX filter.
 *	See the section "Frame filtering" for more information.
 *	This callback must be implemented and can sleep.
 *
 * @set_tim: Set TIM bit. mac80211 calls this function when a TIM bit
 * 	must be set or cleared for a given STA. Must be atomic.
 *
 * @set_key: See the section "Hardware crypto acceleration"
 *	This callback is only called between add_interface and
 *	remove_interface calls, i.e. while the given virtual interface
 *	is enabled.
 *	Returns a negative error code if the key can't be added.
 *	The callback can sleep.
 *
 * @update_tkip_key: See the section "Hardware crypto acceleration"
 * 	This callback will be called in the context of Rx. Called for drivers
 * 	which set IEEE80211_KEY_FLAG_TKIP_REQ_RX_P1_KEY.
 *	The callback must be atomic.
 *
 * @hw_scan: Ask the hardware to service the scan request, no need to start
 *	the scan state machine in stack. The scan must honour the channel
 *	configuration done by the regulatory agent in the wiphy's
 *	registered bands. The hardware (or the driver) needs to make sure
 *	that power save is disabled.
 *	The @req ie/ie_len members are rewritten by mac80211 to contain the
 *	entire IEs after the SSID, so that drivers need not look at these
 *	at all but just send them after the SSID -- mac80211 includes the
 *	(extended) supported rates and HT information (where applicable).
 *	When the scan finishes, ieee80211_scan_completed() must be called;
 *	note that it also must be called when the scan cannot finish due to
 *	any error unless this callback returned a negative error code.
 *	The callback can sleep.
 *
 * @sw_scan_start: Notifier function that is called just before a software scan
 *	is started. Can be NULL, if the driver doesn't need this notification.
 *	The callback can sleep.
 *
 * @sw_scan_complete: Notifier function that is called just after a
 *	software scan finished. Can be NULL, if the driver doesn't need
 *	this notification.
 *	The callback can sleep.
 *
 * @get_stats: Return low-level statistics.
 * 	Returns zero if statistics are available.
 *	The callback can sleep.
 *
 * @get_tkip_seq: If your device implements TKIP encryption in hardware this
 *	callback should be provided to read the TKIP transmit IVs (both IV32
 *	and IV16) for the given key from hardware.
 *	The callback must be atomic.
 *
 * @set_rts_threshold: Configuration of RTS threshold (if device needs it)
 *	The callback can sleep.
 *
 * @sta_add: Notifies low level driver about addition of an associated station,
 *	AP, IBSS/WDS/mesh peer etc. This callback can sleep.
 *
 * @sta_remove: Notifies low level driver about removal of an associated
 *	station, AP, IBSS/WDS/mesh peer etc. This callback can sleep.
 *
 * @sta_notify: Notifies low level driver about power state transition of an
 *	associated station, AP,  IBSS/WDS/mesh peer etc. Must be atomic.
 *
 * @conf_tx: Configure TX queue parameters (EDCF (aifs, cw_min, cw_max),
 *	bursting) for a hardware TX queue.
 *	Returns a negative error code on failure.
 *	The callback can sleep.
 *
 * @get_tsf: Get the current TSF timer value from firmware/hardware. Currently,
 *	this is only used for IBSS mode BSSID merging and debugging. Is not a
 *	required function.
 *	The callback can sleep.
 *
 * @set_tsf: Set the TSF timer to the specified value in the firmware/hardware.
 *      Currently, this is only used for IBSS mode debugging. Is not a
 *	required function.
 *	The callback can sleep.
 *
 * @reset_tsf: Reset the TSF timer and allow firmware/hardware to synchronize
 *	with other STAs in the IBSS. This is only used in IBSS mode. This
 *	function is optional if the firmware/hardware takes full care of
 *	TSF synchronization.
 *	The callback can sleep.
 *
 * @tx_last_beacon: Determine whether the last IBSS beacon was sent by us.
 *	This is needed only for IBSS mode and the result of this function is
 *	used to determine whether to reply to Probe Requests.
 *	Returns non-zero if this device sent the last beacon.
 *	The callback can sleep.
 *
 * @ampdu_action: Perform a certain A-MPDU action
 * 	The RA/TID combination determines the destination and TID we want
 * 	the ampdu action to be performed for. The action is defined through
 * 	ieee80211_ampdu_mlme_action. Starting sequence number (@ssn)
 * 	is the first frame we expect to perform the action on. Notice
 * 	that TX/RX_STOP can pass NULL for this parameter.
 *	Returns a negative error code on failure.
 *	The callback can sleep.
 *
 * @get_survey: Return per-channel survey information
 *
 * @rfkill_poll: Poll rfkill hardware state. If you need this, you also
 *	need to set wiphy->rfkill_poll to %true before registration,
 *	and need to call wiphy_rfkill_set_hw_state() in the callback.
 *	The callback can sleep.
 *
 * @set_coverage_class: Set slot time for given coverage class as specified
 *	in IEEE 802.11-2007 section 17.3.8.6 and modify ACK timeout
 *	accordingly. This callback is not required and may sleep.
 *
 * @testmode_cmd: Implement a cfg80211 test mode command.
 *	The callback can sleep.
 *
 * @flush: Flush all pending frames from the hardware queue, making sure
 *	that the hardware queues are empty. If the parameter @drop is set
 *	to %true, pending frames may be dropped. The callback can sleep.
 *
 * @channel_switch: Drivers that need (or want) to offload the channel
 *	switch operation for CSAs received from the AP may implement this
 *	callback. They must then call ieee80211_chswitch_done() to indicate
 *	completion of the channel switch.
 */
struct ieee80211_ops {
	int (*tx)(struct ieee80211_hw *hw, struct sk_buff *skb);
	int (*start)(struct ieee80211_hw *hw);
	void (*stop)(struct ieee80211_hw *hw);
	int (*add_interface)(struct ieee80211_hw *hw,
			     struct ieee80211_vif *vif);
	void (*remove_interface)(struct ieee80211_hw *hw,
				 struct ieee80211_vif *vif);
	int (*config)(struct ieee80211_hw *hw, u32 changed);
	void (*bss_info_changed)(struct ieee80211_hw *hw,
				 struct ieee80211_vif *vif,
				 struct ieee80211_bss_conf *info,
				 u32 changed);
	int (*configure_arp_filter)(struct ieee80211_hw *hw,
				    struct ieee80211_vif *vif,
				    struct in_ifaddr *ifa_list);
	u64 (*prepare_multicast)(struct ieee80211_hw *hw,
				 struct netdev_hw_addr_list *mc_list);
	void (*configure_filter)(struct ieee80211_hw *hw,
				 unsigned int changed_flags,
				 unsigned int *total_flags,
				 u64 multicast);
	int (*set_tim)(struct ieee80211_hw *hw, struct ieee80211_sta *sta,
		       bool set);
	int (*set_key)(struct ieee80211_hw *hw, enum set_key_cmd cmd,
		       struct ieee80211_vif *vif, struct ieee80211_sta *sta,
		       struct ieee80211_key_conf *key);
	void (*update_tkip_key)(struct ieee80211_hw *hw,
				struct ieee80211_vif *vif,
				struct ieee80211_key_conf *conf,
				struct ieee80211_sta *sta,
				u32 iv32, u16 *phase1key);
	int (*hw_scan)(struct ieee80211_hw *hw, struct ieee80211_vif *vif,
		       struct cfg80211_scan_request *req);
	void (*sw_scan_start)(struct ieee80211_hw *hw);
	void (*sw_scan_complete)(struct ieee80211_hw *hw);
	int (*get_stats)(struct ieee80211_hw *hw,
			 struct ieee80211_low_level_stats *stats);
	void (*get_tkip_seq)(struct ieee80211_hw *hw, u8 hw_key_idx,
			     u32 *iv32, u16 *iv16);
	int (*set_rts_threshold)(struct ieee80211_hw *hw, u32 value);
	int (*sta_add)(struct ieee80211_hw *hw, struct ieee80211_vif *vif,
		       struct ieee80211_sta *sta);
	int (*sta_remove)(struct ieee80211_hw *hw, struct ieee80211_vif *vif,
			  struct ieee80211_sta *sta);
	void (*sta_notify)(struct ieee80211_hw *hw, struct ieee80211_vif *vif,
			enum sta_notify_cmd, struct ieee80211_sta *sta);
	int (*conf_tx)(struct ieee80211_hw *hw, u16 queue,
		       const struct ieee80211_tx_queue_params *params);
	u64 (*get_tsf)(struct ieee80211_hw *hw);
	void (*set_tsf)(struct ieee80211_hw *hw, u64 tsf);
	void (*reset_tsf)(struct ieee80211_hw *hw);
	int (*tx_last_beacon)(struct ieee80211_hw *hw);
	int (*ampdu_action)(struct ieee80211_hw *hw,
			    struct ieee80211_vif *vif,
			    enum ieee80211_ampdu_mlme_action action,
			    struct ieee80211_sta *sta, u16 tid, u16 *ssn);
	int (*get_survey)(struct ieee80211_hw *hw, int idx,
		struct survey_info *survey);
	void (*rfkill_poll)(struct ieee80211_hw *hw);
	void (*set_coverage_class)(struct ieee80211_hw *hw, u8 coverage_class);
#ifdef CONFIG_NL80211_TESTMODE
	int (*testmode_cmd)(struct ieee80211_hw *hw, void *data, int len);
#endif
	void (*flush)(struct ieee80211_hw *hw, bool drop);
	void (*channel_switch)(struct ieee80211_hw *hw,
			       struct ieee80211_channel_switch *ch_switch);
};

/**
 * ieee80211_alloc_hw -  Allocate a new hardware device
 *
 * This must be called once for each hardware device. The returned pointer
 * must be used to refer to this device when calling other functions.
 * mac80211 allocates a private data area for the driver pointed to by
 * @priv in &struct ieee80211_hw, the size of this area is given as
 * @priv_data_len.
 *
 * @priv_data_len: length of private data
 * @ops: callbacks for this device
 */
struct ieee80211_hw *ieee80211_alloc_hw(size_t priv_data_len,
					const struct ieee80211_ops *ops);

/**
 * ieee80211_register_hw - Register hardware device
 *
 * You must call this function before any other functions in
 * mac80211. Note that before a hardware can be registered, you
 * need to fill the contained wiphy's information.
 *
 * @hw: the device to register as returned by ieee80211_alloc_hw()
 */
int ieee80211_register_hw(struct ieee80211_hw *hw);

#ifdef CONFIG_MAC80211_LEDS
extern char *__ieee80211_get_tx_led_name(struct ieee80211_hw *hw);
extern char *__ieee80211_get_rx_led_name(struct ieee80211_hw *hw);
extern char *__ieee80211_get_assoc_led_name(struct ieee80211_hw *hw);
extern char *__ieee80211_get_radio_led_name(struct ieee80211_hw *hw);
#endif
/**
 * ieee80211_get_tx_led_name - get name of TX LED
 *
 * mac80211 creates a transmit LED trigger for each wireless hardware
 * that can be used to drive LEDs if your driver registers a LED device.
 * This function returns the name (or %NULL if not configured for LEDs)
 * of the trigger so you can automatically link the LED device.
 *
 * @hw: the hardware to get the LED trigger name for
 */
static inline char *ieee80211_get_tx_led_name(struct ieee80211_hw *hw)
{
#ifdef CONFIG_MAC80211_LEDS
	return __ieee80211_get_tx_led_name(hw);
#else
	return NULL;
#endif
}

/**
 * ieee80211_get_rx_led_name - get name of RX LED
 *
 * mac80211 creates a receive LED trigger for each wireless hardware
 * that can be used to drive LEDs if your driver registers a LED device.
 * This function returns the name (or %NULL if not configured for LEDs)
 * of the trigger so you can automatically link the LED device.
 *
 * @hw: the hardware to get the LED trigger name for
 */
static inline char *ieee80211_get_rx_led_name(struct ieee80211_hw *hw)
{
#ifdef CONFIG_MAC80211_LEDS
	return __ieee80211_get_rx_led_name(hw);
#else
	return NULL;
#endif
}

/**
 * ieee80211_get_assoc_led_name - get name of association LED
 *
 * mac80211 creates a association LED trigger for each wireless hardware
 * that can be used to drive LEDs if your driver registers a LED device.
 * This function returns the name (or %NULL if not configured for LEDs)
 * of the trigger so you can automatically link the LED device.
 *
 * @hw: the hardware to get the LED trigger name for
 */
static inline char *ieee80211_get_assoc_led_name(struct ieee80211_hw *hw)
{
#ifdef CONFIG_MAC80211_LEDS
	return __ieee80211_get_assoc_led_name(hw);
#else
	return NULL;
#endif
}

/**
 * ieee80211_get_radio_led_name - get name of radio LED
 *
 * mac80211 creates a radio change LED trigger for each wireless hardware
 * that can be used to drive LEDs if your driver registers a LED device.
 * This function returns the name (or %NULL if not configured for LEDs)
 * of the trigger so you can automatically link the LED device.
 *
 * @hw: the hardware to get the LED trigger name for
 */
static inline char *ieee80211_get_radio_led_name(struct ieee80211_hw *hw)
{
#ifdef CONFIG_MAC80211_LEDS
	return __ieee80211_get_radio_led_name(hw);
#else
	return NULL;
#endif
}

/**
 * ieee80211_unregister_hw - Unregister a hardware device
 *
 * This function instructs mac80211 to free allocated resources
 * and unregister netdevices from the networking subsystem.
 *
 * @hw: the hardware to unregister
 */
void ieee80211_unregister_hw(struct ieee80211_hw *hw);

/**
 * ieee80211_free_hw - free hardware descriptor
 *
 * This function frees everything that was allocated, including the
 * private data for the driver. You must call ieee80211_unregister_hw()
 * before calling this function.
 *
 * @hw: the hardware to free
 */
void ieee80211_free_hw(struct ieee80211_hw *hw);

/**
 * ieee80211_restart_hw - restart hardware completely
 *
 * Call this function when the hardware was restarted for some reason
 * (hardware error, ...) and the driver is unable to restore its state
 * by itself. mac80211 assumes that at this point the driver/hardware
 * is completely uninitialised and stopped, it starts the process by
 * calling the ->start() operation. The driver will need to reset all
 * internal state that it has prior to calling this function.
 *
 * @hw: the hardware to restart
 */
void ieee80211_restart_hw(struct ieee80211_hw *hw);

/**
 * ieee80211_rx - receive frame
 *
 * Use this function to hand received frames to mac80211. The receive
 * buffer in @skb must start with an IEEE 802.11 header. In case of a
 * paged @skb is used, the driver is recommended to put the ieee80211
 * header of the frame on the linear part of the @skb to avoid memory
 * allocation and/or memcpy by the stack.
 *
 * This function may not be called in IRQ context. Calls to this function
 * for a single hardware must be synchronized against each other. Calls to
 * this function, ieee80211_rx_ni() and ieee80211_rx_irqsafe() may not be
 * mixed for a single hardware.
 *
 * In process context use instead ieee80211_rx_ni().
 *
 * @hw: the hardware this frame came in on
 * @skb: the buffer to receive, owned by mac80211 after this call
 */
void ieee80211_rx(struct ieee80211_hw *hw, struct sk_buff *skb);

/**
 * ieee80211_rx_irqsafe - receive frame
 *
 * Like ieee80211_rx() but can be called in IRQ context
 * (internally defers to a tasklet.)
 *
 * Calls to this function, ieee80211_rx() or ieee80211_rx_ni() may not
 * be mixed for a single hardware.
 *
 * @hw: the hardware this frame came in on
 * @skb: the buffer to receive, owned by mac80211 after this call
 */
void ieee80211_rx_irqsafe(struct ieee80211_hw *hw, struct sk_buff *skb);

/**
 * ieee80211_rx_ni - receive frame (in process context)
 *
 * Like ieee80211_rx() but can be called in process context
 * (internally disables bottom halves).
 *
 * Calls to this function, ieee80211_rx() and ieee80211_rx_irqsafe() may
 * not be mixed for a single hardware.
 *
 * @hw: the hardware this frame came in on
 * @skb: the buffer to receive, owned by mac80211 after this call
 */
static inline void ieee80211_rx_ni(struct ieee80211_hw *hw,
				   struct sk_buff *skb)
{
	local_bh_disable();
	ieee80211_rx(hw, skb);
	local_bh_enable();
}

/*
 * The TX headroom reserved by mac80211 for its own tx_status functions.
 * This is enough for the radiotap header.
 */
#define IEEE80211_TX_STATUS_HEADROOM	13

/**
 * ieee80211_tx_status - transmit status callback
 *
 * Call this function for all transmitted frames after they have been
 * transmitted. It is permissible to not call this function for
 * multicast frames but this can affect statistics.
 *
 * This function may not be called in IRQ context. Calls to this function
 * for a single hardware must be synchronized against each other. Calls
 * to this function and ieee80211_tx_status_irqsafe() may not be mixed
 * for a single hardware.
 *
 * @hw: the hardware the frame was transmitted by
 * @skb: the frame that was transmitted, owned by mac80211 after this call
 */
void ieee80211_tx_status(struct ieee80211_hw *hw,
			 struct sk_buff *skb);

/**
 * ieee80211_tx_status_irqsafe - IRQ-safe transmit status callback
 *
 * Like ieee80211_tx_status() but can be called in IRQ context
 * (internally defers to a tasklet.)
 *
 * Calls to this function and ieee80211_tx_status() may not be mixed for a
 * single hardware.
 *
 * @hw: the hardware the frame was transmitted by
 * @skb: the frame that was transmitted, owned by mac80211 after this call
 */
void ieee80211_tx_status_irqsafe(struct ieee80211_hw *hw,
				 struct sk_buff *skb);

/**
 * ieee80211_beacon_get_tim - beacon generation function
 * @hw: pointer obtained from ieee80211_alloc_hw().
 * @vif: &struct ieee80211_vif pointer from the add_interface callback.
 * @tim_offset: pointer to variable that will receive the TIM IE offset.
 *	Set to 0 if invalid (in non-AP modes).
 * @tim_length: pointer to variable that will receive the TIM IE length,
 *	(including the ID and length bytes!).
 *	Set to 0 if invalid (in non-AP modes).
 *
 * If the driver implements beaconing modes, it must use this function to
 * obtain the beacon frame/template.
 *
 * If the beacon frames are generated by the host system (i.e., not in
 * hardware/firmware), the driver uses this function to get each beacon
 * frame from mac80211 -- it is responsible for calling this function
 * before the beacon is needed (e.g. based on hardware interrupt).
 *
 * If the beacon frames are generated by the device, then the driver
 * must use the returned beacon as the template and change the TIM IE
 * according to the current DTIM parameters/TIM bitmap.
 *
 * The driver is responsible for freeing the returned skb.
 */
struct sk_buff *ieee80211_beacon_get_tim(struct ieee80211_hw *hw,
					 struct ieee80211_vif *vif,
					 u16 *tim_offset, u16 *tim_length);

/**
 * ieee80211_beacon_get - beacon generation function
 * @hw: pointer obtained from ieee80211_alloc_hw().
 * @vif: &struct ieee80211_vif pointer from the add_interface callback.
 *
 * See ieee80211_beacon_get_tim().
 */
static inline struct sk_buff *ieee80211_beacon_get(struct ieee80211_hw *hw,
						   struct ieee80211_vif *vif)
{
	return ieee80211_beacon_get_tim(hw, vif, NULL, NULL);
}

/**
 * ieee80211_pspoll_get - retrieve a PS Poll template
 * @hw: pointer obtained from ieee80211_alloc_hw().
 * @vif: &struct ieee80211_vif pointer from the add_interface callback.
 *
 * Creates a PS Poll a template which can, for example, uploaded to
 * hardware. The template must be updated after association so that correct
 * AID, BSSID and MAC address is used.
 *
 * Note: Caller (or hardware) is responsible for setting the
 * &IEEE80211_FCTL_PM bit.
 */
struct sk_buff *ieee80211_pspoll_get(struct ieee80211_hw *hw,
				     struct ieee80211_vif *vif);

/**
 * ieee80211_nullfunc_get - retrieve a nullfunc template
 * @hw: pointer obtained from ieee80211_alloc_hw().
 * @vif: &struct ieee80211_vif pointer from the add_interface callback.
 *
 * Creates a Nullfunc template which can, for example, uploaded to
 * hardware. The template must be updated after association so that correct
 * BSSID and address is used.
 *
 * Note: Caller (or hardware) is responsible for setting the
 * &IEEE80211_FCTL_PM bit as well as Duration and Sequence Control fields.
 */
struct sk_buff *ieee80211_nullfunc_get(struct ieee80211_hw *hw,
				       struct ieee80211_vif *vif);

/**
 * ieee80211_probereq_get - retrieve a Probe Request template
 * @hw: pointer obtained from ieee80211_alloc_hw().
 * @vif: &struct ieee80211_vif pointer from the add_interface callback.
 * @ssid: SSID buffer
 * @ssid_len: length of SSID
 * @ie: buffer containing all IEs except SSID for the template
 * @ie_len: length of the IE buffer
 *
 * Creates a Probe Request template which can, for example, be uploaded to
 * hardware.
 */
struct sk_buff *ieee80211_probereq_get(struct ieee80211_hw *hw,
				       struct ieee80211_vif *vif,
				       const u8 *ssid, size_t ssid_len,
				       const u8 *ie, size_t ie_len);

/**
 * ieee80211_rts_get - RTS frame generation function
 * @hw: pointer obtained from ieee80211_alloc_hw().
 * @vif: &struct ieee80211_vif pointer from the add_interface callback.
 * @frame: pointer to the frame that is going to be protected by the RTS.
 * @frame_len: the frame length (in octets).
 * @frame_txctl: &struct ieee80211_tx_info of the frame.
 * @rts: The buffer where to store the RTS frame.
 *
 * If the RTS frames are generated by the host system (i.e., not in
 * hardware/firmware), the low-level driver uses this function to receive
 * the next RTS frame from the 802.11 code. The low-level is responsible
 * for calling this function before and RTS frame is needed.
 */
void ieee80211_rts_get(struct ieee80211_hw *hw, struct ieee80211_vif *vif,
		       const void *frame, size_t frame_len,
		       const struct ieee80211_tx_info *frame_txctl,
		       struct ieee80211_rts *rts);

/**
 * ieee80211_rts_duration - Get the duration field for an RTS frame
 * @hw: pointer obtained from ieee80211_alloc_hw().
 * @vif: &struct ieee80211_vif pointer from the add_interface callback.
 * @frame_len: the length of the frame that is going to be protected by the RTS.
 * @frame_txctl: &struct ieee80211_tx_info of the frame.
 *
 * If the RTS is generated in firmware, but the host system must provide
 * the duration field, the low-level driver uses this function to receive
 * the duration field value in little-endian byteorder.
 */
__le16 ieee80211_rts_duration(struct ieee80211_hw *hw,
			      struct ieee80211_vif *vif, size_t frame_len,
			      const struct ieee80211_tx_info *frame_txctl);

/**
 * ieee80211_ctstoself_get - CTS-to-self frame generation function
 * @hw: pointer obtained from ieee80211_alloc_hw().
 * @vif: &struct ieee80211_vif pointer from the add_interface callback.
 * @frame: pointer to the frame that is going to be protected by the CTS-to-self.
 * @frame_len: the frame length (in octets).
 * @frame_txctl: &struct ieee80211_tx_info of the frame.
 * @cts: The buffer where to store the CTS-to-self frame.
 *
 * If the CTS-to-self frames are generated by the host system (i.e., not in
 * hardware/firmware), the low-level driver uses this function to receive
 * the next CTS-to-self frame from the 802.11 code. The low-level is responsible
 * for calling this function before and CTS-to-self frame is needed.
 */
void ieee80211_ctstoself_get(struct ieee80211_hw *hw,
			     struct ieee80211_vif *vif,
			     const void *frame, size_t frame_len,
			     const struct ieee80211_tx_info *frame_txctl,
			     struct ieee80211_cts *cts);

/**
 * ieee80211_ctstoself_duration - Get the duration field for a CTS-to-self frame
 * @hw: pointer obtained from ieee80211_alloc_hw().
 * @vif: &struct ieee80211_vif pointer from the add_interface callback.
 * @frame_len: the length of the frame that is going to be protected by the CTS-to-self.
 * @frame_txctl: &struct ieee80211_tx_info of the frame.
 *
 * If the CTS-to-self is generated in firmware, but the host system must provide
 * the duration field, the low-level driver uses this function to receive
 * the duration field value in little-endian byteorder.
 */
__le16 ieee80211_ctstoself_duration(struct ieee80211_hw *hw,
				    struct ieee80211_vif *vif,
				    size_t frame_len,
				    const struct ieee80211_tx_info *frame_txctl);

/**
 * ieee80211_generic_frame_duration - Calculate the duration field for a frame
 * @hw: pointer obtained from ieee80211_alloc_hw().
 * @vif: &struct ieee80211_vif pointer from the add_interface callback.
 * @frame_len: the length of the frame.
 * @rate: the rate at which the frame is going to be transmitted.
 *
 * Calculate the duration field of some generic frame, given its
 * length and transmission rate (in 100kbps).
 */
__le16 ieee80211_generic_frame_duration(struct ieee80211_hw *hw,
					struct ieee80211_vif *vif,
					size_t frame_len,
					struct ieee80211_rate *rate);

/**
 * ieee80211_get_buffered_bc - accessing buffered broadcast and multicast frames
 * @hw: pointer as obtained from ieee80211_alloc_hw().
 * @vif: &struct ieee80211_vif pointer from the add_interface callback.
 *
 * Function for accessing buffered broadcast and multicast frames. If
 * hardware/firmware does not implement buffering of broadcast/multicast
 * frames when power saving is used, 802.11 code buffers them in the host
 * memory. The low-level driver uses this function to fetch next buffered
 * frame. In most cases, this is used when generating beacon frame. This
 * function returns a pointer to the next buffered skb or NULL if no more
 * buffered frames are available.
 *
 * Note: buffered frames are returned only after DTIM beacon frame was
 * generated with ieee80211_beacon_get() and the low-level driver must thus
 * call ieee80211_beacon_get() first. ieee80211_get_buffered_bc() returns
 * NULL if the previous generated beacon was not DTIM, so the low-level driver
 * does not need to check for DTIM beacons separately and should be able to
 * use common code for all beacons.
 */
struct sk_buff *
ieee80211_get_buffered_bc(struct ieee80211_hw *hw, struct ieee80211_vif *vif);

/**
 * ieee80211_get_tkip_key - get a TKIP rc4 for skb
 *
 * This function computes a TKIP rc4 key for an skb. It computes
 * a phase 1 key if needed (iv16 wraps around). This function is to
 * be used by drivers which can do HW encryption but need to compute
 * to phase 1/2 key in SW.
 *
 * @keyconf: the parameter passed with the set key
 * @skb: the skb for which the key is needed
 * @type: TBD
 * @key: a buffer to which the key will be written
 */
void ieee80211_get_tkip_key(struct ieee80211_key_conf *keyconf,
				struct sk_buff *skb,
				enum ieee80211_tkip_key_type type, u8 *key);
/**
 * ieee80211_wake_queue - wake specific queue
 * @hw: pointer as obtained from ieee80211_alloc_hw().
 * @queue: queue number (counted from zero).
 *
 * Drivers should use this function instead of netif_wake_queue.
 */
void ieee80211_wake_queue(struct ieee80211_hw *hw, int queue);

/**
 * ieee80211_stop_queue - stop specific queue
 * @hw: pointer as obtained from ieee80211_alloc_hw().
 * @queue: queue number (counted from zero).
 *
 * Drivers should use this function instead of netif_stop_queue.
 */
void ieee80211_stop_queue(struct ieee80211_hw *hw, int queue);

/**
 * ieee80211_queue_stopped - test status of the queue
 * @hw: pointer as obtained from ieee80211_alloc_hw().
 * @queue: queue number (counted from zero).
 *
 * Drivers should use this function instead of netif_stop_queue.
 */

int ieee80211_queue_stopped(struct ieee80211_hw *hw, int queue);

/**
 * ieee80211_stop_queues - stop all queues
 * @hw: pointer as obtained from ieee80211_alloc_hw().
 *
 * Drivers should use this function instead of netif_stop_queue.
 */
void ieee80211_stop_queues(struct ieee80211_hw *hw);

/**
 * ieee80211_wake_queues - wake all queues
 * @hw: pointer as obtained from ieee80211_alloc_hw().
 *
 * Drivers should use this function instead of netif_wake_queue.
 */
void ieee80211_wake_queues(struct ieee80211_hw *hw);

/**
 * ieee80211_scan_completed - completed hardware scan
 *
 * When hardware scan offload is used (i.e. the hw_scan() callback is
 * assigned) this function needs to be called by the driver to notify
 * mac80211 that the scan finished.
 *
 * @hw: the hardware that finished the scan
 * @aborted: set to true if scan was aborted
 */
void ieee80211_scan_completed(struct ieee80211_hw *hw, bool aborted);

/**
 * ieee80211_iterate_active_interfaces - iterate active interfaces
 *
 * This function iterates over the interfaces associated with a given
 * hardware that are currently active and calls the callback for them.
 * This function allows the iterator function to sleep, when the iterator
 * function is atomic @ieee80211_iterate_active_interfaces_atomic can
 * be used.
 *
 * @hw: the hardware struct of which the interfaces should be iterated over
 * @iterator: the iterator function to call
 * @data: first argument of the iterator function
 */
void ieee80211_iterate_active_interfaces(struct ieee80211_hw *hw,
					 void (*iterator)(void *data, u8 *mac,
						struct ieee80211_vif *vif),
					 void *data);

/**
 * ieee80211_iterate_active_interfaces_atomic - iterate active interfaces
 *
 * This function iterates over the interfaces associated with a given
 * hardware that are currently active and calls the callback for them.
 * This function requires the iterator callback function to be atomic,
 * if that is not desired, use @ieee80211_iterate_active_interfaces instead.
 *
 * @hw: the hardware struct of which the interfaces should be iterated over
 * @iterator: the iterator function to call, cannot sleep
 * @data: first argument of the iterator function
 */
void ieee80211_iterate_active_interfaces_atomic(struct ieee80211_hw *hw,
						void (*iterator)(void *data,
						    u8 *mac,
						    struct ieee80211_vif *vif),
						void *data);

/**
 * ieee80211_queue_work - add work onto the mac80211 workqueue
 *
 * Drivers and mac80211 use this to add work onto the mac80211 workqueue.
 * This helper ensures drivers are not queueing work when they should not be.
 *
 * @hw: the hardware struct for the interface we are adding work for
 * @work: the work we want to add onto the mac80211 workqueue
 */
void ieee80211_queue_work(struct ieee80211_hw *hw, struct work_struct *work);

/**
 * ieee80211_queue_delayed_work - add work onto the mac80211 workqueue
 *
 * Drivers and mac80211 use this to queue delayed work onto the mac80211
 * workqueue.
 *
 * @hw: the hardware struct for the interface we are adding work for
 * @dwork: delayable work to queue onto the mac80211 workqueue
 * @delay: number of jiffies to wait before queueing
 */
void ieee80211_queue_delayed_work(struct ieee80211_hw *hw,
				  struct delayed_work *dwork,
				  unsigned long delay);

/**
 * ieee80211_start_tx_ba_session - Start a tx Block Ack session.
 * @sta: the station for which to start a BA session
 * @tid: the TID to BA on.
 *
 * Return: success if addBA request was sent, failure otherwise
 *
 * Although mac80211/low level driver/user space application can estimate
 * the need to start aggregation on a certain RA/TID, the session level
 * will be managed by the mac80211.
 */
int ieee80211_start_tx_ba_session(struct ieee80211_sta *sta, u16 tid);

/**
 * ieee80211_start_tx_ba_cb_irqsafe - low level driver ready to aggregate.
 * @vif: &struct ieee80211_vif pointer from the add_interface callback
 * @ra: receiver address of the BA session recipient.
 * @tid: the TID to BA on.
 *
 * This function must be called by low level driver once it has
 * finished with preparations for the BA session. It can be called
 * from any context.
 */
void ieee80211_start_tx_ba_cb_irqsafe(struct ieee80211_vif *vif, const u8 *ra,
				      u16 tid);

/**
 * ieee80211_stop_tx_ba_session - Stop a Block Ack session.
 * @sta: the station whose BA session to stop
 * @tid: the TID to stop BA.
 *
 * Return: negative error if the TID is invalid, or no aggregation active
 *
 * Although mac80211/low level driver/user space application can estimate
 * the need to stop aggregation on a certain RA/TID, the session level
 * will be managed by the mac80211.
 */
int ieee80211_stop_tx_ba_session(struct ieee80211_sta *sta, u16 tid);
<<<<<<< HEAD

/**
 * ieee80211_stop_tx_ba_cb - low level driver ready to stop aggregate.
 * @vif: &struct ieee80211_vif pointer from the add_interface callback
 * @ra: receiver address of the BA session recipient.
 * @tid: the desired TID to BA on.
 *
 * This function must be called by low level driver once it has
 * finished with preparations for the BA session tear down.
 */
void ieee80211_stop_tx_ba_cb(struct ieee80211_vif *vif, u8 *ra, u8 tid);
=======
>>>>>>> abf52f86

/**
 * ieee80211_stop_tx_ba_cb_irqsafe - low level driver ready to stop aggregate.
 * @vif: &struct ieee80211_vif pointer from the add_interface callback
 * @ra: receiver address of the BA session recipient.
 * @tid: the desired TID to BA on.
 *
 * This function must be called by low level driver once it has
 * finished with preparations for the BA session tear down. It
 * can be called from any context.
 */
void ieee80211_stop_tx_ba_cb_irqsafe(struct ieee80211_vif *vif, const u8 *ra,
				     u16 tid);

/**
 * ieee80211_find_sta - find a station
 *
 * @vif: virtual interface to look for station on
 * @addr: station's address
 *
 * This function must be called under RCU lock and the
 * resulting pointer is only valid under RCU lock as well.
 */
struct ieee80211_sta *ieee80211_find_sta(struct ieee80211_vif *vif,
					 const u8 *addr);

/**
 * ieee80211_find_sta_by_hw - find a station on hardware
 *
 * @hw: pointer as obtained from ieee80211_alloc_hw()
 * @addr: station's address
 *
 * This function must be called under RCU lock and the
 * resulting pointer is only valid under RCU lock as well.
 *
 * NOTE: This function should not be used! When mac80211 is converted
 *	 internally to properly keep track of stations on multiple
 *	 virtual interfaces, it will not always know which station to
 *	 return here since a single address might be used by multiple
 *	 logical stations (e.g. consider a station connecting to another
 *	 BSSID on the same AP hardware without disconnecting first).
 *
 * DO NOT USE THIS FUNCTION.
 */
struct ieee80211_sta *ieee80211_find_sta_by_hw(struct ieee80211_hw *hw,
					       const u8 *addr);

/**
 * ieee80211_sta_block_awake - block station from waking up
 * @hw: the hardware
 * @pubsta: the station
 * @block: whether to block or unblock
 *
 * Some devices require that all frames that are on the queues
 * for a specific station that went to sleep are flushed before
 * a poll response or frames after the station woke up can be
 * delivered to that it. Note that such frames must be rejected
 * by the driver as filtered, with the appropriate status flag.
 *
 * This function allows implementing this mode in a race-free
 * manner.
 *
 * To do this, a driver must keep track of the number of frames
 * still enqueued for a specific station. If this number is not
 * zero when the station goes to sleep, the driver must call
 * this function to force mac80211 to consider the station to
 * be asleep regardless of the station's actual state. Once the
 * number of outstanding frames reaches zero, the driver must
 * call this function again to unblock the station. That will
 * cause mac80211 to be able to send ps-poll responses, and if
 * the station queried in the meantime then frames will also
 * be sent out as a result of this. Additionally, the driver
 * will be notified that the station woke up some time after
 * it is unblocked, regardless of whether the station actually
 * woke up while blocked or not.
 */
void ieee80211_sta_block_awake(struct ieee80211_hw *hw,
			       struct ieee80211_sta *pubsta, bool block);

/**
 * ieee80211_beacon_loss - inform hardware does not receive beacons
 *
 * @vif: &struct ieee80211_vif pointer from the add_interface callback.
 *
 * When beacon filtering is enabled with %IEEE80211_HW_BEACON_FILTERING and
 * %IEEE80211_CONF_PS is set, the driver needs to inform whenever the
 * hardware is not receiving beacons with this function.
 */
void ieee80211_beacon_loss(struct ieee80211_vif *vif);

/**
 * ieee80211_connection_loss - inform hardware has lost connection to the AP
 *
 * @vif: &struct ieee80211_vif pointer from the add_interface callback.
 *
 * When beacon filtering is enabled with %IEEE80211_HW_BEACON_FILTERING, and
 * %IEEE80211_CONF_PS and %IEEE80211_HW_CONNECTION_MONITOR are set, the driver
 * needs to inform if the connection to the AP has been lost.
 *
 * This function will cause immediate change to disassociated state,
 * without connection recovery attempts.
 */
void ieee80211_connection_loss(struct ieee80211_vif *vif);

/**
 * ieee80211_cqm_rssi_notify - inform a configured connection quality monitoring
 *	rssi threshold triggered
 *
 * @vif: &struct ieee80211_vif pointer from the add_interface callback.
 * @rssi_event: the RSSI trigger event type
 * @gfp: context flags
 *
 * When the %IEEE80211_HW_SUPPORTS_CQM_RSSI is set, and a connection quality
 * monitoring is configured with an rssi threshold, the driver will inform
 * whenever the rssi level reaches the threshold.
 */
void ieee80211_cqm_rssi_notify(struct ieee80211_vif *vif,
			       enum nl80211_cqm_rssi_threshold_event rssi_event,
			       gfp_t gfp);

/**
 * ieee80211_chswitch_done - Complete channel switch process
 * @vif: &struct ieee80211_vif pointer from the add_interface callback.
 * @success: make the channel switch successful or not
 *
 * Complete the channel switch post-process: set the new operational channel
 * and wake up the suspended queues.
 */
void ieee80211_chswitch_done(struct ieee80211_vif *vif, bool success);

/* Rate control API */

/**
 * enum rate_control_changed - flags to indicate which parameter changed
 *
 * @IEEE80211_RC_HT_CHANGED: The HT parameters of the operating channel have
 *	changed, rate control algorithm can update its internal state if needed.
 */
enum rate_control_changed {
	IEEE80211_RC_HT_CHANGED = BIT(0)
};

/**
 * struct ieee80211_tx_rate_control - rate control information for/from RC algo
 *
 * @hw: The hardware the algorithm is invoked for.
 * @sband: The band this frame is being transmitted on.
 * @bss_conf: the current BSS configuration
 * @reported_rate: The rate control algorithm can fill this in to indicate
 *	which rate should be reported to userspace as the current rate and
 *	used for rate calculations in the mesh network.
 * @rts: whether RTS will be used for this frame because it is longer than the
 *	RTS threshold
 * @short_preamble: whether mac80211 will request short-preamble transmission
 *	if the selected rate supports it
 * @max_rate_idx: user-requested maximum rate (not MCS for now)
 *	(deprecated; this will be removed once drivers get updated to use
 *	rate_idx_mask)
 * @rate_idx_mask: user-requested rate mask (not MCS for now)
 * @skb: the skb that will be transmitted, the control information in it needs
 *	to be filled in
 * @ap: whether this frame is sent out in AP mode
 */
struct ieee80211_tx_rate_control {
	struct ieee80211_hw *hw;
	struct ieee80211_supported_band *sband;
	struct ieee80211_bss_conf *bss_conf;
	struct sk_buff *skb;
	struct ieee80211_tx_rate reported_rate;
	bool rts, short_preamble;
	u8 max_rate_idx;
	u32 rate_idx_mask;
	bool ap;
};

struct rate_control_ops {
	struct module *module;
	const char *name;
	void *(*alloc)(struct ieee80211_hw *hw, struct dentry *debugfsdir);
	void (*free)(void *priv);

	void *(*alloc_sta)(void *priv, struct ieee80211_sta *sta, gfp_t gfp);
	void (*rate_init)(void *priv, struct ieee80211_supported_band *sband,
			  struct ieee80211_sta *sta, void *priv_sta);
	void (*rate_update)(void *priv, struct ieee80211_supported_band *sband,
			    struct ieee80211_sta *sta,
			    void *priv_sta, u32 changed,
			    enum nl80211_channel_type oper_chan_type);
	void (*free_sta)(void *priv, struct ieee80211_sta *sta,
			 void *priv_sta);

	void (*tx_status)(void *priv, struct ieee80211_supported_band *sband,
			  struct ieee80211_sta *sta, void *priv_sta,
			  struct sk_buff *skb);
	void (*get_rate)(void *priv, struct ieee80211_sta *sta, void *priv_sta,
			 struct ieee80211_tx_rate_control *txrc);

	void (*add_sta_debugfs)(void *priv, void *priv_sta,
				struct dentry *dir);
	void (*remove_sta_debugfs)(void *priv, void *priv_sta);
};

static inline int rate_supported(struct ieee80211_sta *sta,
				 enum ieee80211_band band,
				 int index)
{
	return (sta == NULL || sta->supp_rates[band] & BIT(index));
}

/**
 * rate_control_send_low - helper for drivers for management/no-ack frames
 *
 * Rate control algorithms that agree to use the lowest rate to
 * send management frames and NO_ACK data with the respective hw
 * retries should use this in the beginning of their mac80211 get_rate
 * callback. If true is returned the rate control can simply return.
 * If false is returned we guarantee that sta and sta and priv_sta is
 * not null.
 *
 * Rate control algorithms wishing to do more intelligent selection of
 * rate for multicast/broadcast frames may choose to not use this.
 *
 * @sta: &struct ieee80211_sta pointer to the target destination. Note
 * 	that this may be null.
 * @priv_sta: private rate control structure. This may be null.
 * @txrc: rate control information we sholud populate for mac80211.
 */
bool rate_control_send_low(struct ieee80211_sta *sta,
			   void *priv_sta,
			   struct ieee80211_tx_rate_control *txrc);


static inline s8
rate_lowest_index(struct ieee80211_supported_band *sband,
		  struct ieee80211_sta *sta)
{
	int i;

	for (i = 0; i < sband->n_bitrates; i++)
		if (rate_supported(sta, sband->band, i))
			return i;

	/* warn when we cannot find a rate. */
	WARN_ON(1);

	return 0;
}

static inline
bool rate_usable_index_exists(struct ieee80211_supported_band *sband,
			      struct ieee80211_sta *sta)
{
	unsigned int i;

	for (i = 0; i < sband->n_bitrates; i++)
		if (rate_supported(sta, sband->band, i))
			return true;
	return false;
}

int ieee80211_rate_control_register(struct rate_control_ops *ops);
void ieee80211_rate_control_unregister(struct rate_control_ops *ops);

static inline bool
conf_is_ht20(struct ieee80211_conf *conf)
{
	return conf->channel_type == NL80211_CHAN_HT20;
}

static inline bool
conf_is_ht40_minus(struct ieee80211_conf *conf)
{
	return conf->channel_type == NL80211_CHAN_HT40MINUS;
}

static inline bool
conf_is_ht40_plus(struct ieee80211_conf *conf)
{
	return conf->channel_type == NL80211_CHAN_HT40PLUS;
}

static inline bool
conf_is_ht40(struct ieee80211_conf *conf)
{
	return conf_is_ht40_minus(conf) || conf_is_ht40_plus(conf);
}

static inline bool
conf_is_ht(struct ieee80211_conf *conf)
{
	return conf->channel_type != NL80211_CHAN_NO_HT;
}

#endif /* MAC80211_H */<|MERGE_RESOLUTION|>--- conflicted
+++ resolved
@@ -19,7 +19,6 @@
 #include <linux/wireless.h>
 #include <linux/device.h>
 #include <linux/ieee80211.h>
-#include <linux/inetdevice.h>
 #include <net/cfg80211.h>
 
 /**
@@ -1547,16 +1546,6 @@
  *	of the bss parameters has changed when a call is made. The callback
  *	can sleep.
  *
- * @configure_arp_filter: Configuration function for hardware ARP query filter.
- *	This function is called with all the IP addresses configured to the
- *	interface as argument - all ARP queries targeted to any of these
- *	addresses must pass through. If the hardware filter does not support
- *	enought addresses, hardware filtering must be disabled. The ifa_list
- *	argument may be NULL, indicating that filtering must be disabled.
- *	This function is called upon association complete with current
- *	address(es), and while associated whenever the IP address(es) change.
- *	The callback can sleep.
- *
  * @prepare_multicast: Prepare for multicast filter configuration.
  *	This callback is optional, and its return value is passed
  *	to configure_filter(). This callback must be atomic.
@@ -1696,9 +1685,6 @@
 				 struct ieee80211_vif *vif,
 				 struct ieee80211_bss_conf *info,
 				 u32 changed);
-	int (*configure_arp_filter)(struct ieee80211_hw *hw,
-				    struct ieee80211_vif *vif,
-				    struct in_ifaddr *ifa_list);
 	u64 (*prepare_multicast)(struct ieee80211_hw *hw,
 				 struct netdev_hw_addr_list *mc_list);
 	void (*configure_filter)(struct ieee80211_hw *hw,
@@ -2356,20 +2342,6 @@
  * will be managed by the mac80211.
  */
 int ieee80211_stop_tx_ba_session(struct ieee80211_sta *sta, u16 tid);
-<<<<<<< HEAD
-
-/**
- * ieee80211_stop_tx_ba_cb - low level driver ready to stop aggregate.
- * @vif: &struct ieee80211_vif pointer from the add_interface callback
- * @ra: receiver address of the BA session recipient.
- * @tid: the desired TID to BA on.
- *
- * This function must be called by low level driver once it has
- * finished with preparations for the BA session tear down.
- */
-void ieee80211_stop_tx_ba_cb(struct ieee80211_vif *vif, u8 *ra, u8 tid);
-=======
->>>>>>> abf52f86
 
 /**
  * ieee80211_stop_tx_ba_cb_irqsafe - low level driver ready to stop aggregate.
